// Copyright (c) .NET Foundation. All rights reserved.
// Licensed under the Apache License, Version 2.0. See License.txt in the project root for license information.

using System;
using System.Collections.Generic;
using System.ComponentModel.DataAnnotations;
using System.Linq;
using System.Reflection;
using System.Threading;
using System.Threading.Tasks;
using Microsoft.EntityFrameworkCore.ChangeTracking;
using Microsoft.EntityFrameworkCore.ChangeTracking.Internal;
using Microsoft.EntityFrameworkCore.Infrastructure;
using Microsoft.EntityFrameworkCore.InMemory.FunctionalTests;
using Microsoft.EntityFrameworkCore.Internal;
using Microsoft.EntityFrameworkCore.Metadata;
using Microsoft.EntityFrameworkCore.Metadata.Conventions.Internal;
using Microsoft.EntityFrameworkCore.Metadata.Internal;
using Microsoft.EntityFrameworkCore.Storage;
using Microsoft.EntityFrameworkCore.Storage.Internal;
using Microsoft.EntityFrameworkCore.Update;
using Microsoft.EntityFrameworkCore.ValueGeneration;
using Microsoft.EntityFrameworkCore.ValueGeneration.Internal;
using Microsoft.Extensions.Caching.Memory;
using Microsoft.Extensions.DependencyInjection;
using Microsoft.Extensions.Logging;
using Moq;
using Xunit;

namespace Microsoft.EntityFrameworkCore.Tests
{
    public class DbContextTest
    {
        [Fact]
        public void Set_throws_for_type_not_in_model()
        {
            var optionsBuilder = new DbContextOptionsBuilder();
            optionsBuilder
                .UseInMemoryDatabase()
                .UseInternalServiceProvider(InMemoryTestHelpers.Instance.CreateServiceProvider());

            using (var context = new DbContext(optionsBuilder.Options))
            {
                var ex = Assert.Throws<InvalidOperationException>(() => context.Set<Category>());
                Assert.Equal(CoreStrings.InvalidSetType(nameof(Category)), ex.Message);
            }
        }

        [Fact]
        public void Each_context_gets_new_scoped_services()
        {
            var serviceProvider = InMemoryTestHelpers.Instance.CreateServiceProvider();

            IServiceProvider contextServices;
            using (var context = new EarlyLearningCenter(serviceProvider))
            {
                contextServices = ((IInfrastructure<IServiceProvider>)context).Instance;
                Assert.Same(contextServices, ((IInfrastructure<IServiceProvider>)context).Instance);
            }

            using (var context = new EarlyLearningCenter(serviceProvider))
            {
                Assert.NotSame(contextServices, ((IInfrastructure<IServiceProvider>)context).Instance);
            }
        }

        [Fact]
        public void Each_context_gets_new_scoped_services_with_implicit_services()
        {
            IServiceProvider contextServices;
            using (var context = new Mock<DbContext> { CallBase = true }.Object)
            {
                contextServices = ((IInfrastructure<IServiceProvider>)context).Instance;
                Assert.Same(contextServices, ((IInfrastructure<IServiceProvider>)context).Instance);
            }

            using (var context = new Mock<DbContext> { CallBase = true }.Object)
            {
                Assert.NotSame(contextServices, ((IInfrastructure<IServiceProvider>)context).Instance);
            }
        }

        [Fact]
        public void Each_context_gets_new_scoped_services_with_explicit_config()
        {
            var serviceProvider = InMemoryTestHelpers.Instance.CreateServiceProvider();

            var options = new DbContextOptionsBuilder().UseInternalServiceProvider(serviceProvider).Options;

            IServiceProvider contextServices;
            using (var context = new DbContext(options))
            {
                contextServices = ((IInfrastructure<IServiceProvider>)context).Instance;
                Assert.Same(contextServices, ((IInfrastructure<IServiceProvider>)context).Instance);
            }

            using (var context = new DbContext(options))
            {
                Assert.NotSame(contextServices, ((IInfrastructure<IServiceProvider>)context).Instance);
            }
        }

        [Fact]
        public void Each_context_gets_new_scoped_services_with_implicit_services_and_explicit_config()
        {
            var options = new DbContextOptionsBuilder().Options;

            IServiceProvider contextServices;
            using (var context = new DbContext(options))
            {
                contextServices = ((IInfrastructure<IServiceProvider>)context).Instance;
                Assert.Same(contextServices, ((IInfrastructure<IServiceProvider>)context).Instance);
            }

            using (var context = new DbContext(options))
            {
                Assert.NotSame(contextServices, ((IInfrastructure<IServiceProvider>)context).Instance);
            }
        }

        [Fact]
        public void SaveChanges_calls_DetectChanges()
        {
            var services = new ServiceCollection()
                .AddScoped<IStateManager, FakeStateManager>()
                .AddScoped<IChangeDetector, FakeChangeDetector>();

            var serviceProvider = InMemoryTestHelpers.Instance.CreateServiceProvider(services);

            using (var context = new DbContext(new DbContextOptionsBuilder().UseInternalServiceProvider(serviceProvider).Options))
            {
                var changeDetector = (FakeChangeDetector)context.GetService<IChangeDetector>();

                Assert.False(changeDetector.DetectChangesCalled);

                context.SaveChanges();

                Assert.True(changeDetector.DetectChangesCalled);
            }
        }

        [Fact]
        public void SaveChanges_calls_state_manager_SaveChanges()
        {
            var services = new ServiceCollection()
                .AddScoped<IStateManager, FakeStateManager>()
                .AddScoped<IChangeDetector, FakeChangeDetector>();

            var serviceProvider = InMemoryTestHelpers.Instance.CreateServiceProvider(services);

            using (var context = new DbContext(
                new DbContextOptionsBuilder().UseInternalServiceProvider(serviceProvider).Options))
            {
                var stateManager = (FakeStateManager)context.GetService<IStateManager>();

                var entryMock = CreateInternalEntryMock();
                entryMock.Setup(m => m.EntityState).Returns(EntityState.Modified);
                stateManager.InternalEntries = new[] { entryMock.Object };

                Assert.False(stateManager.SaveChangesCalled);

                context.SaveChanges();

                Assert.True(stateManager.SaveChangesCalled);
            }
        }

        [Fact]
        public async Task SaveChangesAsync_calls_state_manager_SaveChangesAsync()
        {
            var services = new ServiceCollection()
                .AddScoped<IStateManager, FakeStateManager>()
                .AddScoped<IChangeDetector, FakeChangeDetector>();

            var serviceProvider = InMemoryTestHelpers.Instance.CreateServiceProvider(services);

            using (var context = new DbContext(
                new DbContextOptionsBuilder().UseInternalServiceProvider(serviceProvider).Options))
            {
                context.ChangeTracker.AutoDetectChangesEnabled = false;

                var stateManager = (FakeStateManager)context.GetService<IStateManager>();

                var entryMock = CreateInternalEntryMock();
                entryMock.Setup(m => m.EntityState).Returns(EntityState.Modified);
                stateManager.InternalEntries = new[] { entryMock.Object };

                Assert.False(stateManager.SaveChangesAsyncCalled);

                await context.SaveChangesAsync();

                Assert.True(stateManager.SaveChangesAsyncCalled);
            }
        }

        [Fact]
        public void Entry_methods_check_arguments()
        {
            var services = new ServiceCollection()
                .AddScoped<IStateManager, FakeStateManager>();

            var serviceProvider = InMemoryTestHelpers.Instance.CreateServiceProvider(services);

            using (var context = new EarlyLearningCenter(serviceProvider))
            {
                Assert.Equal(
                    "entity",
                    // ReSharper disable once AssignNullToNotNullAttribute
                    Assert.Throws<ArgumentNullException>(() => context.Entry(null)).ParamName);
                Assert.Equal(
                    "entity",
                    // ReSharper disable once AssignNullToNotNullAttribute
                    Assert.Throws<ArgumentNullException>(() => context.Entry<Random>(null)).ParamName);
            }
        }

        private class FakeStateManager : IStateManager
        {
            public IEnumerable<InternalEntityEntry> InternalEntries { get; set; }
            public bool SaveChangesCalled { get; set; }
            public bool SaveChangesAsyncCalled { get; set; }

            public TrackingQueryMode GetTrackingQueryMode(IEntityType entityType) => TrackingQueryMode.Multiple;

            public void EndSingleQueryMode()
            {
            }

            public void Reset()
            {
            }

            public void Unsubscribe()
            {
            }

            public void UpdateIdentityMap(InternalEntityEntry entry, IKey principalKey)
            {
                throw new NotImplementedException();
            }

            public void UpdateDependentMap(InternalEntityEntry entry, IForeignKey foreignKey)
            {
                throw new NotImplementedException();
            }

            public IEnumerable<InternalEntityEntry> GetDependents(InternalEntityEntry principalEntry, IForeignKey foreignKey)
            {
                throw new NotImplementedException();
            }

            public IEnumerable<InternalEntityEntry> GetDependentsUsingRelationshipSnapshot(InternalEntityEntry principalEntry, IForeignKey foreignKey)
            {
                throw new NotImplementedException();
            }

            public IEnumerable<InternalEntityEntry> GetDependentsFromNavigation(InternalEntityEntry principalEntry, IForeignKey foreignKey)
            {
                throw new NotImplementedException();
            }

            public int SaveChanges(bool acceptAllChangesOnSuccess)
            {
                SaveChangesCalled = true;
                return 1;
            }

            public Task<int> SaveChangesAsync(bool acceptAllChangesOnSuccess, CancellationToken cancellationToken = new CancellationToken())
            {
                SaveChangesAsyncCalled = true;
                return Task.FromResult(1);
            }

            public virtual void AcceptAllChanges()
            {
                throw new NotImplementedException();
            }

            public InternalEntityEntry GetOrCreateEntry(object entity)
            {
                throw new NotImplementedException();
            }

            public InternalEntityEntry StartTrackingFromQuery(
                IEntityType baseEntityType,
                object entity,
                ValueBuffer valueBuffer,
                ISet<IForeignKey> handledForeignKeys)
            {
                throw new NotImplementedException();
            }

            public void BeginTrackingQuery()
            {
                throw new NotImplementedException();
            }

            public InternalEntityEntry TryGetEntry(IKey key, object[] keyValues)
            {
                throw new NotImplementedException();
            }

            public InternalEntityEntry TryGetEntry(IKey key, ValueBuffer valueBuffer, bool throwOnNullKey)
            {
                throw new NotImplementedException();
            }

            public InternalEntityEntry TryGetEntry(object entity)
            {
                throw new NotImplementedException();
            }

            public IEnumerable<InternalEntityEntry> Entries => Entries ?? Enumerable.Empty<InternalEntityEntry>();

            public int ChangedCount { get; set; }

            public IInternalEntityEntryNotifier Notify
            {
                get { throw new NotImplementedException(); }
            }

            public IValueGenerationManager ValueGeneration
            {
                get { throw new NotImplementedException(); }
            }

            public InternalEntityEntry StartTracking(InternalEntityEntry entry)
            {
                throw new NotImplementedException();
            }

            public void StopTracking(InternalEntityEntry entry)
            {
                throw new NotImplementedException();
            }

            public void RecordReferencedUntrackedEntity(object referencedEntity, INavigation navigation, InternalEntityEntry referencedFromEntry)
            {
                throw new NotImplementedException();
            }

            public IEnumerable<Tuple<INavigation, InternalEntityEntry>> GetRecordedReferers(object referencedEntity, bool clear)
            {
                throw new NotImplementedException();
            }

            public InternalEntityEntry GetPrincipal(InternalEntityEntry entityEntry, IForeignKey foreignKey)
            {
                throw new NotImplementedException();
            }

            public InternalEntityEntry GetPrincipalUsingPreStoreGeneratedValues(InternalEntityEntry entityEntry, IForeignKey foreignKey)
            {
                throw new NotImplementedException();
            }

            public InternalEntityEntry GetPrincipalUsingRelationshipSnapshot(InternalEntityEntry entityEntry, IForeignKey foreignKey)
            {
                throw new NotImplementedException();
            }

            public DbContext Context
            {
                get { throw new NotImplementedException(); }
            }
        }

        private class FakeChangeDetector : IChangeDetector
        {
            public bool DetectChangesCalled { get; set; }

            public void DetectChanges(IStateManager stateManager)
            {
                DetectChangesCalled = true;
            }

            public void DetectChanges(InternalEntityEntry entry)
            {
            }

            public void PropertyChanged(InternalEntityEntry entry, IPropertyBase property, bool setModifed)
            {
            }

            public void PropertyChanging(InternalEntityEntry entry, IPropertyBase property)
            {
            }

            public virtual void Suspend()
            {
            }

            public virtual void Resume()
            {
            }
        }

        [Fact]
        public async Task Can_add_existing_entities_to_context_to_be_deleted()
        {
            await TrackEntitiesTest((c, e) => c.Remove(e), (c, e) => c.Remove(e), EntityState.Deleted);
        }

        [Fact]
        public async Task Can_add_new_entities_to_context_with_graph_method()
        {
            await TrackEntitiesTest((c, e) => c.Add(e), (c, e) => c.Add(e), EntityState.Added);
        }

        [Fact]
        public async Task Can_add_new_entities_to_context_with_graph_method_async()
        {
            await TrackEntitiesTest((c, e) => c.AddAsync(e), (c, e) => c.AddAsync(e), EntityState.Added);
        }

        [Fact]
        public async Task Can_add_existing_entities_to_context_to_be_attached_with_graph_method()
        {
            await TrackEntitiesTest((c, e) => c.Attach(e), (c, e) => c.Attach(e), EntityState.Unchanged);
        }

        [Fact]
        public async Task Can_add_existing_entities_to_context_to_be_updated_with_graph_method()
        {
            await TrackEntitiesTest((c, e) => c.Update(e), (c, e) => c.Update(e), EntityState.Modified);
        }

        private static Task TrackEntitiesTest(
            Func<DbContext, Category, EntityEntry<Category>> categoryAdder,
            Func<DbContext, Product, EntityEntry<Product>> productAdder, EntityState expectedState)
            => TrackEntitiesTest(
                (c, e) => Task.FromResult(categoryAdder(c, e)),
                (c, e) => Task.FromResult(productAdder(c, e)),
                expectedState);

        private static async Task TrackEntitiesTest(
            Func<DbContext, Category, Task<EntityEntry<Category>>> categoryAdder,
            Func<DbContext, Product, Task<EntityEntry<Product>>> productAdder, EntityState expectedState)
        {
            using (var context = new EarlyLearningCenter(InMemoryTestHelpers.Instance.CreateServiceProvider()))
            {
                var relatedDependent = new Product { Id = 1, Name = "Marmite", Price = 7.99m };
                var principal = new Category { Id = 1, Name = "Beverages", Products = new List<Product> { relatedDependent } };

                var relatedPrincipal = new Category { Id = 2, Name = "Foods" };
                var dependent = new Product { Id = 2, Name = "Bovril", Price = 4.99m, Category = relatedPrincipal };

                var principalEntry = await categoryAdder(context, principal);
                var dependentEntry = await productAdder(context, dependent);

                var relatedPrincipalEntry = context.Entry(relatedPrincipal);
                var relatedDependentEntry = context.Entry(relatedDependent);

                Assert.Same(principal, principalEntry.Entity);
                Assert.Same(relatedPrincipal, relatedPrincipalEntry.Entity);
                Assert.Same(relatedDependent, relatedDependentEntry.Entity);
                Assert.Same(dependent, dependentEntry.Entity);

                var expectedRelatedState = expectedState == EntityState.Deleted ? EntityState.Unchanged : expectedState;

                Assert.Same(principal, principalEntry.Entity);
                Assert.Equal(expectedState, principalEntry.State);
                Assert.Same(relatedPrincipal, relatedPrincipalEntry.Entity);
                Assert.Equal(expectedRelatedState, relatedPrincipalEntry.State);

                Assert.Same(relatedDependent, relatedDependentEntry.Entity);
                Assert.Equal(expectedRelatedState, relatedDependentEntry.State);
                Assert.Same(dependent, dependentEntry.Entity);
                Assert.Equal(expectedState, dependentEntry.State);

                Assert.Same(principalEntry.GetInfrastructure(), context.Entry(principal).GetInfrastructure());
                Assert.Same(relatedPrincipalEntry.GetInfrastructure(), context.Entry(relatedPrincipal).GetInfrastructure());
                Assert.Same(relatedDependentEntry.GetInfrastructure(), context.Entry(relatedDependent).GetInfrastructure());
                Assert.Same(dependentEntry.GetInfrastructure(), context.Entry(dependent).GetInfrastructure());
            }
        }

        [Fact]
        public async Task Can_add_multiple_new_entities_to_context()
        {
            await TrackMultipleEntitiesTest((c, e) => c.AddRange(e[0], e[1]), EntityState.Added);
        }

        [Fact]
        public async Task Can_add_multiple_new_entities_to_context_async()
        {
            await TrackMultipleEntitiesTest((c, e) => c.AddRangeAsync(e[0], e[1]), EntityState.Added);
        }

        [Fact]
        public async Task Can_add_multiple_existing_entities_to_context_to_be_attached()
        {
            await TrackMultipleEntitiesTest((c, e) => c.AttachRange(e[0], e[1]), EntityState.Unchanged);
        }

        [Fact]
        public async Task Can_add_multiple_existing_entities_to_context_to_be_updated()
        {
            await TrackMultipleEntitiesTest((c, e) => c.UpdateRange(e[0], e[1]), EntityState.Modified);
        }

        [Fact]
        public async Task Can_add_multiple_existing_entities_to_context_to_be_deleted()
        {
            await TrackMultipleEntitiesTest((c, e) => c.RemoveRange(e[0], e[1]), EntityState.Deleted);
        }

        private static Task TrackMultipleEntitiesTest(
            Action<DbContext, object[]> adder,
            EntityState expectedState)
            => TrackMultipleEntitiesTest(
                (c, e) =>
                    {
                        adder(c, e);
                        return Task.FromResult(0);
                    },
                expectedState);

        private static async Task TrackMultipleEntitiesTest(
            Func<DbContext, object[], Task> adder,
            EntityState expectedState)
        {
            using (var context = new EarlyLearningCenter(InMemoryTestHelpers.Instance.CreateServiceProvider()))
            {
                var relatedDependent = new Product { Id = 1, Name = "Marmite", Price = 7.99m };
                var principal = new Category { Id = 1, Name = "Beverages", Products = new List<Product> { relatedDependent } };

                var relatedPrincipal = new Category { Id = 2, Name = "Foods" };
                var dependent = new Product { Id = 2, Name = "Bovril", Price = 4.99m, Category = relatedPrincipal };

                await adder(context, new object[] { principal, dependent });

                Assert.Same(principal, context.Entry(principal).Entity);
                Assert.Same(relatedPrincipal, context.Entry(relatedPrincipal).Entity);
                Assert.Same(relatedDependent, context.Entry(relatedDependent).Entity);
                Assert.Same(dependent, context.Entry(dependent).Entity);

                var expectedRelatedState = expectedState == EntityState.Deleted ? EntityState.Unchanged : expectedState;

                Assert.Same(principal, context.Entry(principal).Entity);
                Assert.Equal(expectedState, context.Entry(principal).State);
                Assert.Same(relatedPrincipal, context.Entry(relatedPrincipal).Entity);
                Assert.Equal(expectedRelatedState, context.Entry(relatedPrincipal).State);

                Assert.Same(relatedDependent, context.Entry(relatedDependent).Entity);
                Assert.Equal(expectedRelatedState, context.Entry(relatedDependent).State);
                Assert.Same(dependent, context.Entry(dependent).Entity);
                Assert.Equal(expectedState, context.Entry(dependent).State);
            }
        }

        [Fact]
        public async Task Can_add_existing_entities_with_default_value_to_context_to_be_deleted()
        {
            await TrackEntitiesDefaultValueTest((c, e) => c.Remove(e), (c, e) => c.Remove(e), EntityState.Deleted);
        }

        [Fact]
        public async Task Can_add_new_entities_with_default_value_to_context_with_graph_method()
        {
            await TrackEntitiesDefaultValueTest((c, e) => c.Add(e), (c, e) => c.Add(e), EntityState.Added);
        }

        [Fact]
        public async Task Can_add_new_entities_with_default_value_to_context_with_graph_method_async()
        {
            await TrackEntitiesDefaultValueTest((c, e) => c.AddAsync(e), (c, e) => c.AddAsync(e), EntityState.Added);
        }

        [Fact]
        public async Task Can_add_existing_entities_with_default_value_to_context_to_be_attached_with_graph_method()
        {
            await TrackEntitiesDefaultValueTest((c, e) => c.Attach(e), (c, e) => c.Attach(e), EntityState.Added);
        }

        [Fact]
        public async Task Can_add_existing_entities_with_default_value_to_context_to_be_updated_with_graph_method()
        {
            await TrackEntitiesDefaultValueTest((c, e) => c.Update(e), (c, e) => c.Update(e), EntityState.Added);
        }

        private static Task TrackEntitiesDefaultValueTest(
            Func<DbContext, Category, EntityEntry<Category>> categoryAdder,
            Func<DbContext, Product, EntityEntry<Product>> productAdder, EntityState expectedState)
            => TrackEntitiesDefaultValueTest(
                (c, e) => Task.FromResult(categoryAdder(c, e)),
                (c, e) => Task.FromResult(productAdder(c, e)),
                expectedState);

        // Issue #3890
        private static async Task TrackEntitiesDefaultValueTest(
            Func<DbContext, Category, Task<EntityEntry<Category>>> categoryAdder,
            Func<DbContext, Product, Task<EntityEntry<Product>>> productAdder, EntityState expectedState)
        {
            using (var context = new EarlyLearningCenter(InMemoryTestHelpers.Instance.CreateServiceProvider()))
            {
                var category1 = new Category { Id = 0, Name = "Beverages" };
                var product1 = new Product { Id = 0, Name = "Marmite", Price = 7.99m };

                var categoryEntry1 = await categoryAdder(context, category1);
                var productEntry1 = await productAdder(context, product1);

                Assert.Same(category1, categoryEntry1.Entity);
                Assert.Same(product1, productEntry1.Entity);

                Assert.Same(category1, categoryEntry1.Entity);
                Assert.Equal(expectedState, categoryEntry1.State);

                Assert.Same(product1, productEntry1.Entity);
                Assert.Equal(expectedState, productEntry1.State);

                Assert.Same(categoryEntry1.GetInfrastructure(), context.Entry(category1).GetInfrastructure());
                Assert.Same(productEntry1.GetInfrastructure(), context.Entry(product1).GetInfrastructure());
            }
        }

        [Fact]
        public async Task Can_add_multiple_new_entities_with_default_values_to_context()
        {
            await TrackMultipleEntitiesDefaultValuesTest((c, e) => c.AddRange(e[0]), (c, e) => c.AddRange(e[0]), EntityState.Added);
        }

        [Fact]
        public async Task Can_add_multiple_new_entities_with_default_values_to_context_async()
        {
            await TrackMultipleEntitiesDefaultValuesTest((c, e) => c.AddRangeAsync(e[0]), (c, e) => c.AddRangeAsync(e[0]), EntityState.Added);
        }

        [Fact]
        public async Task Can_add_multiple_existing_entities_with_default_values_to_context_to_be_attached()
        {
            await TrackMultipleEntitiesDefaultValuesTest((c, e) => c.AttachRange(e[0]), (c, e) => c.AttachRange(e[0]), EntityState.Added);
        }

        [Fact]
        public async Task Can_add_multiple_existing_entities_with_default_values_to_context_to_be_updated()
        {
            await TrackMultipleEntitiesDefaultValuesTest((c, e) => c.UpdateRange(e[0]), (c, e) => c.UpdateRange(e[0]), EntityState.Added);
        }

        [Fact]
        public async Task Can_add_multiple_existing_entities_with_default_values_to_context_to_be_deleted()
        {
            await TrackMultipleEntitiesDefaultValuesTest((c, e) => c.RemoveRange(e[0]), (c, e) => c.RemoveRange(e[0]), EntityState.Deleted);
        }

        private static Task TrackMultipleEntitiesDefaultValuesTest(
            Action<DbContext, object[]> categoryAdder,
            Action<DbContext, object[]> productAdder, EntityState expectedState)
            => TrackMultipleEntitiesDefaultValuesTest(
                (c, e) =>
                    {
                        categoryAdder(c, e);
                        return Task.FromResult(0);
                    },
                (c, e) =>
                    {
                        productAdder(c, e);
                        return Task.FromResult(0);
                    },
                expectedState);

        // Issue #3890
        private static async Task TrackMultipleEntitiesDefaultValuesTest(
            Func<DbContext, object[], Task> categoryAdder,
            Func<DbContext, object[], Task> productAdder, EntityState expectedState)
        {
            using (var context = new EarlyLearningCenter(InMemoryTestHelpers.Instance.CreateServiceProvider()))
            {
                var category1 = new Category { Id = 0, Name = "Beverages" };
                var product1 = new Product { Id = 0, Name = "Marmite", Price = 7.99m };

                await categoryAdder(context, new[] { category1 });
                await productAdder(context, new[] { product1 });

                Assert.Same(category1, context.Entry(category1).Entity);
                Assert.Same(product1, context.Entry(product1).Entity);

                Assert.Same(category1, context.Entry(category1).Entity);
                Assert.Equal(expectedState, context.Entry(category1).State);

                Assert.Same(product1, context.Entry(product1).Entity);
                Assert.Equal(expectedState, context.Entry(product1).State);
            }
        }

        [Fact]
        public void Can_add_no_new_entities_to_context()
        {
            TrackNoEntitiesTest(c => c.AddRange(), c => c.AddRange());
        }

        [Fact]
        public async Task Can_add_no_new_entities_to_context_async()
        {
            using (var context = new EarlyLearningCenter(InMemoryTestHelpers.Instance.CreateServiceProvider()))
            {
                await context.AddRangeAsync();
                await context.AddRangeAsync();
                Assert.Empty(context.ChangeTracker.Entries());
            }
        }

        [Fact]
        public void Can_add_no_existing_entities_to_context_to_be_attached()
        {
            TrackNoEntitiesTest(c => c.AttachRange(), c => c.AttachRange());
        }

        [Fact]
        public void Can_add_no_existing_entities_to_context_to_be_updated()
        {
            TrackNoEntitiesTest(c => c.UpdateRange(), c => c.UpdateRange());
        }

        [Fact]
        public void Can_add_no_existing_entities_to_context_to_be_deleted()
        {
            TrackNoEntitiesTest(c => c.RemoveRange(), c => c.RemoveRange());
        }

        private static void TrackNoEntitiesTest(Action<DbContext> categoryAdder, Action<DbContext> productAdder)
        {
            using (var context = new EarlyLearningCenter(InMemoryTestHelpers.Instance.CreateServiceProvider()))
            {
                categoryAdder(context);
                productAdder(context);
                Assert.Empty(context.ChangeTracker.Entries());
            }
        }

        [Fact]
        public async Task Can_add_existing_entities_to_context_to_be_deleted_non_generic()
        {
            await TrackEntitiesTestNonGeneric((c, e) => c.Remove(e), (c, e) => c.Remove(e), EntityState.Deleted);
        }

        [Fact]
        public async Task Can_add_new_entities_to_context_non_generic_graph()
        {
            await TrackEntitiesTestNonGeneric((c, e) => c.AddAsync(e), (c, e) => c.AddAsync(e), EntityState.Added);
        }

        [Fact]
        public async Task Can_add_new_entities_to_context_non_generic_graph_async()
        {
            await TrackEntitiesTestNonGeneric((c, e) => c.Add(e), (c, e) => c.Add(e), EntityState.Added);
        }

        [Fact]
        public async Task Can_add_existing_entities_to_context_to_be_attached_non_generic_graph()
        {
            await TrackEntitiesTestNonGeneric((c, e) => c.Attach(e), (c, e) => c.Attach(e), EntityState.Unchanged);
        }

        [Fact]
        public async Task Can_add_existing_entities_to_context_to_be_updated_non_generic_graph()
        {
            await TrackEntitiesTestNonGeneric((c, e) => c.Update(e), (c, e) => c.Update(e), EntityState.Modified);
        }

        private static Task TrackEntitiesTestNonGeneric(
            Func<DbContext, object, EntityEntry> categoryAdder,
            Func<DbContext, object, EntityEntry> productAdder, EntityState expectedState)
            => TrackEntitiesTestNonGeneric(
                (c, e) => Task.FromResult(categoryAdder(c, e)),
                (c, e) => Task.FromResult(productAdder(c, e)),
                expectedState);

        private static async Task TrackEntitiesTestNonGeneric(
            Func<DbContext, object, Task<EntityEntry>> categoryAdder,
            Func<DbContext, object, Task<EntityEntry>> productAdder, EntityState expectedState)
        {
            using (var context = new EarlyLearningCenter(InMemoryTestHelpers.Instance.CreateServiceProvider()))
            {
                var relatedDependent = new Product { Id = 1, Name = "Marmite", Price = 7.99m };
                var principal = new Category { Id = 1, Name = "Beverages", Products = new List<Product> { relatedDependent } };

                var relatedPrincipal = new Category { Id = 2, Name = "Foods" };
                var dependent = new Product { Id = 2, Name = "Bovril", Price = 4.99m, Category = relatedPrincipal };

                var principalEntry = await categoryAdder(context, principal);
                var dependentEntry = await productAdder(context, dependent);

                var relatedPrincipalEntry = context.Entry(relatedPrincipal);
                var relatedDependentEntry = context.Entry(relatedDependent);

                Assert.Same(principal, principalEntry.Entity);
                Assert.Same(relatedPrincipal, relatedPrincipalEntry.Entity);
                Assert.Same(relatedDependent, relatedDependentEntry.Entity);
                Assert.Same(dependent, dependentEntry.Entity);

                var expectedRelatedState = expectedState == EntityState.Deleted ? EntityState.Unchanged : expectedState;

                Assert.Same(principal, principalEntry.Entity);
                Assert.Equal(expectedState, principalEntry.State);
                Assert.Same(relatedPrincipal, relatedPrincipalEntry.Entity);
                Assert.Equal(expectedRelatedState, relatedPrincipalEntry.State);

                Assert.Same(relatedDependent, relatedDependentEntry.Entity);
                Assert.Equal(expectedRelatedState, relatedDependentEntry.State);
                Assert.Same(dependent, dependentEntry.Entity);
                Assert.Equal(expectedState, dependentEntry.State);

                Assert.Same(principalEntry.GetInfrastructure(), context.Entry(principal).GetInfrastructure());
                Assert.Same(relatedPrincipalEntry.GetInfrastructure(), context.Entry(relatedPrincipal).GetInfrastructure());
                Assert.Same(relatedDependentEntry.GetInfrastructure(), context.Entry(relatedDependent).GetInfrastructure());
                Assert.Same(dependentEntry.GetInfrastructure(), context.Entry(dependent).GetInfrastructure());
            }
        }

        [Fact]
        public async Task Can_add_multiple_existing_entities_to_context_to_be_deleted_Enumerable()
        {
            await TrackMultipleEntitiesTestEnumerable((c, e) => c.RemoveRange(e), EntityState.Deleted);
        }

        [Fact]
        public async Task Can_add_multiple_new_entities_to_context_Enumerable_graph()
        {
            await TrackMultipleEntitiesTestEnumerable((c, e) => c.AddRange(e), EntityState.Added);
        }

        [Fact]
        public async Task Can_add_multiple_new_entities_to_context_Enumerable_graph_async()
        {
            await TrackMultipleEntitiesTestEnumerable((c, e) => c.AddRangeAsync(e), EntityState.Added);
        }

        [Fact]
        public async Task Can_add_multiple_existing_entities_to_context_to_be_attached_Enumerable_graph()
        {
            await TrackMultipleEntitiesTestEnumerable((c, e) => c.AttachRange(e), EntityState.Unchanged);
        }

        [Fact]
        public async Task Can_add_multiple_existing_entities_to_context_to_be_updated_Enumerable_graph()
        {
            await TrackMultipleEntitiesTestEnumerable((c, e) => c.UpdateRange(e), EntityState.Modified);
        }

        private static Task TrackMultipleEntitiesTestEnumerable(
            Action<DbContext, IEnumerable<object>> adder,
            EntityState expectedState)
            => TrackMultipleEntitiesTestEnumerable(
                (c, e) =>
                    {
                        adder(c, e);
                        return Task.FromResult(0);
                    },
                expectedState);

        private static async Task TrackMultipleEntitiesTestEnumerable(
            Func<DbContext, IEnumerable<object>, Task> adder,
            EntityState expectedState)
        {
            using (var context = new EarlyLearningCenter(InMemoryTestHelpers.Instance.CreateServiceProvider()))
            {
                var relatedDependent = new Product { Id = 1, Name = "Marmite", Price = 7.99m };
                var principal = new Category { Id = 1, Name = "Beverages", Products = new List<Product> { relatedDependent } };

                var relatedPrincipal = new Category { Id = 2, Name = "Foods" };
                var dependent = new Product { Id = 2, Name = "Bovril", Price = 4.99m, Category = relatedPrincipal };

                await adder(context, new object[] { principal, dependent });

                Assert.Same(principal, context.Entry(principal).Entity);
                Assert.Same(relatedPrincipal, context.Entry(relatedPrincipal).Entity);
                Assert.Same(relatedDependent, context.Entry(relatedDependent).Entity);
                Assert.Same(dependent, context.Entry(dependent).Entity);

                var expectedRelatedState = expectedState == EntityState.Deleted ? EntityState.Unchanged : expectedState;

                Assert.Same(principal, context.Entry(principal).Entity);
                Assert.Equal(expectedState, context.Entry(principal).State);
                Assert.Same(relatedPrincipal, context.Entry(relatedPrincipal).Entity);
                Assert.Equal(expectedRelatedState, context.Entry(relatedPrincipal).State);

                Assert.Same(relatedDependent, context.Entry(relatedDependent).Entity);
                Assert.Equal(expectedRelatedState, context.Entry(relatedDependent).State);
                Assert.Same(dependent, context.Entry(dependent).Entity);
                Assert.Equal(expectedState, context.Entry(dependent).State);
            }
        }

        [Fact]
        public async Task Can_add_existing_entities_with_default_value_to_context_to_be_deleted_non_generic()
        {
            await TrackEntitiesDefaultValuesTestNonGeneric((c, e) => c.Remove(e), (c, e) => c.Remove(e), EntityState.Deleted);
        }

        [Fact]
        public async Task Can_add_new_entities_with_default_value_to_context_non_generic_graph()
        {
            await TrackEntitiesDefaultValuesTestNonGeneric((c, e) => c.Add(e), (c, e) => c.Add(e), EntityState.Added);
        }

        [Fact]
        public async Task Can_add_new_entities_with_default_value_to_context_non_generic_graph_async()
        {
            await TrackEntitiesDefaultValuesTestNonGeneric((c, e) => c.AddAsync(e), (c, e) => c.AddAsync(e), EntityState.Added);
        }

        [Fact]
        public async Task Can_add_existing_entities_with_default_value_to_context_to_be_attached_non_generic_graph()
        {
            await TrackEntitiesDefaultValuesTestNonGeneric((c, e) => c.Attach(e), (c, e) => c.Attach(e), EntityState.Added);
        }

        [Fact]
        public async Task Can_add_existing_entities_with_default_value_to_context_to_be_updated_non_generic_graph()
        {
            await TrackEntitiesDefaultValuesTestNonGeneric((c, e) => c.Update(e), (c, e) => c.Update(e), EntityState.Added);
        }

        private static Task TrackEntitiesDefaultValuesTestNonGeneric(
            Func<DbContext, object, EntityEntry> categoryAdder,
            Func<DbContext, object, EntityEntry> productAdder, EntityState expectedState)
            => TrackEntitiesDefaultValuesTestNonGeneric(
                (c, e) => Task.FromResult(categoryAdder(c, e)),
                (c, e) => Task.FromResult(productAdder(c, e)),
                expectedState);

        // Issue #3890
        private static async Task TrackEntitiesDefaultValuesTestNonGeneric(
            Func<DbContext, object, Task<EntityEntry>> categoryAdder,
            Func<DbContext, object, Task<EntityEntry>> productAdder, EntityState expectedState)
        {
            using (var context = new EarlyLearningCenter(InMemoryTestHelpers.Instance.CreateServiceProvider()))
            {
                var category1 = new Category { Id = 0, Name = "Beverages" };
                var product1 = new Product { Id = 0, Name = "Marmite", Price = 7.99m };

                var categoryEntry1 = await categoryAdder(context, category1);
                var productEntry1 = await productAdder(context, product1);

                Assert.Same(category1, categoryEntry1.Entity);
                Assert.Same(product1, productEntry1.Entity);

                Assert.Same(category1, categoryEntry1.Entity);
                Assert.Equal(expectedState, categoryEntry1.State);

                Assert.Same(product1, productEntry1.Entity);
                Assert.Equal(expectedState, productEntry1.State);

                Assert.Same(categoryEntry1.GetInfrastructure(), context.Entry(category1).GetInfrastructure());
                Assert.Same(productEntry1.GetInfrastructure(), context.Entry(product1).GetInfrastructure());
            }
        }

        [Fact]
        public async Task Can_add_multiple_existing_entities_with_default_values_to_context_to_be_deleted_Enumerable()
        {
            await TrackMultipleEntitiesDefaultValueTestEnumerable((c, e) => c.RemoveRange(e), (c, e) => c.RemoveRange(e), EntityState.Deleted);
        }

        [Fact]
        public async Task Can_add_multiple_new_entities_with_default_values_to_context_Enumerable_graph()
        {
            await TrackMultipleEntitiesDefaultValueTestEnumerable((c, e) => c.AddRange(e), (c, e) => c.AddRange(e), EntityState.Added);
        }

        [Fact]
        public async Task Can_add_multiple_new_entities_with_default_values_to_context_Enumerable_graph_async()
        {
            await TrackMultipleEntitiesDefaultValueTestEnumerable((c, e) => c.AddRangeAsync(e), (c, e) => c.AddRangeAsync(e), EntityState.Added);
        }

        [Fact]
        public async Task Can_add_multiple_existing_entities_with_default_values_to_context_to_be_attached_Enumerable_graph()
        {
            await TrackMultipleEntitiesDefaultValueTestEnumerable((c, e) => c.AttachRange(e), (c, e) => c.AttachRange(e), EntityState.Added);
        }

        [Fact]
        public async Task Can_add_multiple_existing_entities_with_default_values_to_context_to_be_updated_Enumerable_graph()
        {
            await TrackMultipleEntitiesDefaultValueTestEnumerable((c, e) => c.UpdateRange(e), (c, e) => c.UpdateRange(e), EntityState.Added);
        }

        private static Task TrackMultipleEntitiesDefaultValueTestEnumerable(
            Action<DbContext, IEnumerable<object>> categoryAdder,
            Action<DbContext, IEnumerable<object>> productAdder, EntityState expectedState)
            => TrackMultipleEntitiesDefaultValueTestEnumerable(
                (c, e) =>
                    {
                        categoryAdder(c, e);
                        return Task.FromResult(0);
                    },
                (c, e) =>
                    {
                        productAdder(c, e);
                        return Task.FromResult(0);
                    },
                expectedState);

        // Issue #3890
        private static async Task TrackMultipleEntitiesDefaultValueTestEnumerable(
            Func<DbContext, IEnumerable<object>, Task> categoryAdder,
            Func<DbContext, IEnumerable<object>, Task> productAdder, EntityState expectedState)
        {
            using (var context = new EarlyLearningCenter(InMemoryTestHelpers.Instance.CreateServiceProvider()))
            {
                var category1 = new Category { Id = 0, Name = "Beverages" };
                var product1 = new Product { Id = 0, Name = "Marmite", Price = 7.99m };

                await categoryAdder(context, new List<Category> { category1 });
                await productAdder(context, new List<Product> { product1 });

                Assert.Same(category1, context.Entry(category1).Entity);
                Assert.Same(product1, context.Entry(product1).Entity);

                Assert.Same(category1, context.Entry(category1).Entity);
                Assert.Equal(expectedState, context.Entry(category1).State);

                Assert.Same(product1, context.Entry(product1).Entity);
                Assert.Equal(expectedState, context.Entry(product1).State);
            }
        }

        [Fact]
        public void Can_add_no_existing_entities_to_context_to_be_deleted_Enumerable()
        {
            TrackNoEntitiesTestEnumerable((c, e) => c.RemoveRange(e), (c, e) => c.RemoveRange(e));
        }

        [Fact]
        public void Can_add_no_new_entities_to_context_Enumerable_graph()
        {
            TrackNoEntitiesTestEnumerable((c, e) => c.AddRange(e), (c, e) => c.AddRange(e));
        }

        [Fact]
        public async Task Can_add_no_new_entities_to_context_Enumerable_graph_async()
        {
            using (var context = new EarlyLearningCenter(InMemoryTestHelpers.Instance.CreateServiceProvider()))
            {
                await context.AddRangeAsync(new HashSet<Category>());
                await context.AddRangeAsync(new HashSet<Product>());
                Assert.Empty(context.ChangeTracker.Entries());
            }
        }

        [Fact]
        public void Can_add_no_existing_entities_to_context_to_be_attached_Enumerable_graph()
        {
            TrackNoEntitiesTestEnumerable((c, e) => c.AttachRange(e), (c, e) => c.AttachRange(e));
        }

        [Fact]
        public void Can_add_no_existing_entities_to_context_to_be_updated_Enumerable_graph()
        {
            TrackNoEntitiesTestEnumerable((c, e) => c.UpdateRange(e), (c, e) => c.UpdateRange(e));
        }

        private static void TrackNoEntitiesTestEnumerable(
            Action<DbContext, IEnumerable<object>> categoryAdder,
            Action<DbContext, IEnumerable<object>> productAdder)
        {
            using (var context = new EarlyLearningCenter(InMemoryTestHelpers.Instance.CreateServiceProvider()))
            {
                categoryAdder(context, new HashSet<Category>());
                productAdder(context, new HashSet<Product>());
                Assert.Empty(context.ChangeTracker.Entries());
            }
        }

        [Theory]
        [InlineData(true)]
        [InlineData(false)]
        public async Task Can_add_new_entities_to_context_with_key_generation_graph(bool async)
        {
            using (var context = new EarlyLearningCenter(InMemoryTestHelpers.Instance.CreateServiceProvider()))
            {
                var gu1 = new TheGu { ShirtColor = "Red" };
                var gu2 = new TheGu { ShirtColor = "Still Red" };

                if (async)
                {
                    Assert.Same(gu1, (await context.AddAsync(gu1)).Entity);
                    Assert.Same(gu2, (await context.AddAsync(gu2)).Entity);
                }
                else
                {
                    Assert.Same(gu1, context.Add(gu1).Entity);
                    Assert.Same(gu2, context.Add(gu2).Entity);
                }

                Assert.NotEqual(default(Guid), gu1.Id);
                Assert.NotEqual(default(Guid), gu2.Id);
                Assert.NotEqual(gu1.Id, gu2.Id);

                var categoryEntry = context.Entry(gu1);
                Assert.Same(gu1, categoryEntry.Entity);
                Assert.Equal(EntityState.Added, categoryEntry.State);

                categoryEntry = context.Entry(gu2);
                Assert.Same(gu2, categoryEntry.Entity);
                Assert.Equal(EntityState.Added, categoryEntry.State);
            }
        }

        [Fact]
        public async Task Can_use_Remove_to_change_entity_state()
        {
            await ChangeStateWithMethod((c, e) => c.Remove(e), EntityState.Detached, EntityState.Deleted);
            await ChangeStateWithMethod((c, e) => c.Remove(e), EntityState.Unchanged, EntityState.Deleted);
            await ChangeStateWithMethod((c, e) => c.Remove(e), EntityState.Deleted, EntityState.Deleted);
            await ChangeStateWithMethod((c, e) => c.Remove(e), EntityState.Modified, EntityState.Deleted);
            await ChangeStateWithMethod((c, e) => c.Remove(e), EntityState.Added, EntityState.Detached);
        }

        [Fact]
        public async Task Can_use_graph_Add_to_change_entity_state()
        {
            await ChangeStateWithMethod((c, e) => c.Add(e), EntityState.Detached, EntityState.Added);
            await ChangeStateWithMethod((c, e) => c.Add(e), EntityState.Unchanged, EntityState.Added);
            await ChangeStateWithMethod((c, e) => c.Add(e), EntityState.Deleted, EntityState.Added);
            await ChangeStateWithMethod((c, e) => c.Add(e), EntityState.Modified, EntityState.Added);
            await ChangeStateWithMethod((c, e) => c.Add(e), EntityState.Added, EntityState.Added);
        }

        [Fact]
        public async Task Can_use_graph_Add_to_change_entity_state_async()
        {
            await ChangeStateWithMethod((c, e) => c.AddAsync(e), EntityState.Detached, EntityState.Added);
            await ChangeStateWithMethod((c, e) => c.AddAsync(e), EntityState.Unchanged, EntityState.Added);
            await ChangeStateWithMethod((c, e) => c.AddAsync(e), EntityState.Deleted, EntityState.Added);
            await ChangeStateWithMethod((c, e) => c.AddAsync(e), EntityState.Modified, EntityState.Added);
            await ChangeStateWithMethod((c, e) => c.AddAsync(e), EntityState.Added, EntityState.Added);
        }

        [Fact]
        public async Task Can_use_graph_Attach_to_change_entity_state()
        {
            await ChangeStateWithMethod((c, e) => c.Attach(e), EntityState.Detached, EntityState.Unchanged);
            await ChangeStateWithMethod((c, e) => c.Attach(e), EntityState.Unchanged, EntityState.Unchanged);
            await ChangeStateWithMethod((c, e) => c.Attach(e), EntityState.Deleted, EntityState.Unchanged);
            await ChangeStateWithMethod((c, e) => c.Attach(e), EntityState.Modified, EntityState.Unchanged);
            await ChangeStateWithMethod((c, e) => c.Attach(e), EntityState.Added, EntityState.Unchanged);
        }

        [Fact]
        public async Task Can_use_graph_Update_to_change_entity_state()
        {
            await ChangeStateWithMethod((c, e) => c.Update(e), EntityState.Detached, EntityState.Modified);
            await ChangeStateWithMethod((c, e) => c.Update(e), EntityState.Unchanged, EntityState.Modified);
            await ChangeStateWithMethod((c, e) => c.Update(e), EntityState.Deleted, EntityState.Modified);
            await ChangeStateWithMethod((c, e) => c.Update(e), EntityState.Modified, EntityState.Modified);
            await ChangeStateWithMethod((c, e) => c.Update(e), EntityState.Added, EntityState.Modified);
        }

        private Task ChangeStateWithMethod(
            Action<DbContext, object> action,
            EntityState initialState,
            EntityState expectedState)
            => ChangeStateWithMethod((c, e) =>
                    {
                        action(c, e);
                        return Task.FromResult(0);
                    },
                initialState,
                expectedState);

        private async Task ChangeStateWithMethod(
            Func<DbContext, object, Task> action,
            EntityState initialState,
            EntityState expectedState)
        {
            using (var context = new EarlyLearningCenter(InMemoryTestHelpers.Instance.CreateServiceProvider()))
            {
                var entity = new Category { Id = 1, Name = "Beverages" };
                var entry = context.Entry(entity);

                entry.State = initialState;

                await action(context, entity);

                Assert.Equal(expectedState, entry.State);
            }
        }

        [Fact] // Issue #1246
        public void Can_attach_with_inconsistent_FK_principal_first_fully_fixed_up()
        {
            using (var context = new EarlyLearningCenter(InMemoryTestHelpers.Instance.CreateServiceProvider()))
            {
                var category = new Category { Id = 1, Name = "Beverages" };
                var product = new Product { Id = 1, CategoryId = 7, Name = "Marmite", Category = category };
                category.Products = new List<Product> { product };

                context.Entry(category).State = EntityState.Unchanged;

                Assert.Equal(7, product.CategoryId);
                Assert.Same(product, category.Products.Single());
                Assert.Same(category, product.Category);
                Assert.Equal(EntityState.Unchanged, context.Entry(category).State);
                Assert.Equal(EntityState.Detached, context.Entry(product).State);

                context.Attach(product);

                Assert.Equal(1, product.CategoryId);
                Assert.Same(product, category.Products.Single());
                Assert.Same(category, product.Category);
                Assert.Equal(EntityState.Unchanged, context.Entry(category).State);

                // Dependent is Unchanged here because the FK change happened before it was attached
                Assert.Equal(EntityState.Unchanged, context.Entry(product).State);
            }
        }

        [Fact] // Issue #1246
        public void Can_attach_with_inconsistent_FK_dependent_first_fully_fixed_up()
        {
            using (var context = new EarlyLearningCenter(InMemoryTestHelpers.Instance.CreateServiceProvider()))
            {
                var category = new Category { Id = 1, Name = "Beverages" };
                var product = new Product { Id = 1, CategoryId = 7, Name = "Marmite", Category = category };
                category.Products = new List<Product> { product };

                context.Attach(product);

                Assert.Equal(1, product.CategoryId);
                Assert.Same(product, category.Products.Single());
                Assert.Same(category, product.Category);
                Assert.Equal(EntityState.Unchanged, context.Entry(category).State);
                Assert.Equal(EntityState.Unchanged, context.Entry(product).State);

                context.Attach(category);

                Assert.Equal(1, product.CategoryId);
                Assert.Same(product, category.Products.Single());
                Assert.Same(category, product.Category);
                Assert.Equal(EntityState.Unchanged, context.Entry(category).State);
                Assert.Equal(EntityState.Unchanged, context.Entry(product).State);
            }
        }

        [Fact] // Issue #1246
        public void Can_attach_with_inconsistent_FK_principal_first_collection_not_fixed_up()
        {
            using (var context = new EarlyLearningCenter(InMemoryTestHelpers.Instance.CreateServiceProvider()))
            {
                var category = new Category { Id = 1, Name = "Beverages" };
                var product = new Product { Id = 1, CategoryId = 7, Name = "Marmite", Category = category };
                category.Products = new List<Product>();

                context.Attach(category);

                Assert.Equal(7, product.CategoryId);
                Assert.Empty(category.Products);
                Assert.Same(category, product.Category);
                Assert.Equal(EntityState.Unchanged, context.Entry(category).State);
                Assert.Equal(EntityState.Detached, context.Entry(product).State);

                context.Attach(product);

                Assert.Equal(1, product.CategoryId);
                Assert.Same(product, category.Products.Single());
                Assert.Same(category, product.Category);
                Assert.Equal(EntityState.Unchanged, context.Entry(category).State);
                Assert.Equal(EntityState.Unchanged, context.Entry(product).State);
            }
        }

        [Fact] // Issue #1246
        public void Can_attach_with_inconsistent_FK_dependent_first_collection_not_fixed_up()
        {
            using (var context = new EarlyLearningCenter(InMemoryTestHelpers.Instance.CreateServiceProvider()))
            {
                var category = new Category { Id = 1, Name = "Beverages" };
                var product = new Product { Id = 1, CategoryId = 7, Name = "Marmite", Category = category };
                category.Products = new List<Product>();

                context.Attach(product);

                Assert.Equal(1, product.CategoryId);
                Assert.Same(product, category.Products.Single());
                Assert.Same(category, product.Category);
                Assert.Equal(EntityState.Unchanged, context.Entry(category).State);
                Assert.Equal(EntityState.Unchanged, context.Entry(product).State);

                context.Attach(category);

                Assert.Equal(1, product.CategoryId);
                Assert.Same(product, category.Products.Single());
                Assert.Same(category, product.Category);
                Assert.Equal(EntityState.Unchanged, context.Entry(category).State);
                Assert.Equal(EntityState.Unchanged, context.Entry(product).State);
            }
        }

        [Fact] // Issue #1246
        public void Can_attach_with_inconsistent_FK_principal_first_reference_not_fixed_up()
        {
            using (var context = new EarlyLearningCenter(InMemoryTestHelpers.Instance.CreateServiceProvider()))
            {
                var category = new Category { Id = 1, Name = "Beverages" };
                var product = new Product { Id = 1, CategoryId = 7, Name = "Marmite" };
                category.Products = new List<Product> { product };

                context.Entry(category).State = EntityState.Unchanged;

                Assert.Equal(7, product.CategoryId);
                Assert.Same(product, category.Products.Single());
                Assert.Null(product.Category);
                Assert.Equal(EntityState.Unchanged, context.Entry(category).State);
                Assert.Equal(EntityState.Detached, context.Entry(product).State);

                context.Attach(product);

                Assert.Equal(1, product.CategoryId);
                Assert.Same(product, category.Products.Single());
                Assert.Same(category, product.Category);
                Assert.Equal(EntityState.Unchanged, context.Entry(category).State);
                Assert.Equal(EntityState.Unchanged, context.Entry(product).State);
            }
        }

        [Fact] // Issue #1246
        public void Can_attach_with_inconsistent_FK_dependent_first_reference_not_fixed_up()
        {
            using (var context = new EarlyLearningCenter(InMemoryTestHelpers.Instance.CreateServiceProvider()))
            {
                var category = new Category { Id = 1, Name = "Beverages" };
                var product = new Product { Id = 1, CategoryId = 7, Name = "Marmite" };
                category.Products = new List<Product> { product };

                context.Attach(product);

                Assert.Equal(7, product.CategoryId);
                Assert.Same(product, category.Products.Single());
                Assert.Null(product.Category);
                Assert.Equal(EntityState.Detached, context.Entry(category).State);
                Assert.Equal(EntityState.Unchanged, context.Entry(product).State);

                context.Attach(category);

                Assert.Equal(1, product.CategoryId);
                Assert.Same(product, category.Products.Single());
                Assert.Same(category, product.Category);
                Assert.Equal(EntityState.Unchanged, context.Entry(category).State);
                Assert.Equal(EntityState.Unchanged, context.Entry(product).State);
            }
        }

        [Fact] // Issue #1246
        public void Can_set_set_to_Unchanged_with_inconsistent_FK_principal_first_fully_fixed_up()
        {
            using (var context = new EarlyLearningCenter(InMemoryTestHelpers.Instance.CreateServiceProvider()))
            {
                var category = new Category { Id = 1, Name = "Beverages" };
                var product = new Product { Id = 1, CategoryId = 7, Name = "Marmite", Category = category };
                category.Products = new List<Product> { product };

                context.Entry(category).State = EntityState.Unchanged;

                Assert.Equal(7, product.CategoryId);
                Assert.Same(product, category.Products.Single());
                Assert.Same(category, product.Category);
                Assert.Equal(EntityState.Unchanged, context.Entry(category).State);
                Assert.Equal(EntityState.Detached, context.Entry(product).State);

                context.Entry(product).State = EntityState.Unchanged;

                Assert.Equal(1, product.CategoryId);
                Assert.Same(product, category.Products.Single());
                Assert.Same(category, product.Category);
                Assert.Equal(EntityState.Unchanged, context.Entry(category).State);

                // Dependent is Unchanged here because the FK change happened before it was attached
                Assert.Equal(EntityState.Unchanged, context.Entry(product).State);
            }
        }

        [Fact] // Issue #1246
        public void Can_set_set_to_Unchanged_with_inconsistent_FK_dependent_first_fully_fixed_up()
        {
            using (var context = new EarlyLearningCenter(InMemoryTestHelpers.Instance.CreateServiceProvider()))
            {
                var category = new Category { Id = 1, Name = "Beverages" };
                var product = new Product { Id = 1, CategoryId = 7, Name = "Marmite", Category = category };
                category.Products = new List<Product> { product };

                context.Entry(product).State = EntityState.Unchanged;

                Assert.Equal(7, product.CategoryId);
                Assert.Same(product, category.Products.Single());
                Assert.Same(category, product.Category);
                Assert.Equal(EntityState.Detached, context.Entry(category).State);
                Assert.Equal(EntityState.Unchanged, context.Entry(product).State);

                context.Entry(category).State = EntityState.Unchanged;

                Assert.Equal(1, product.CategoryId);
                Assert.Same(product, category.Products.Single());
                Assert.Same(category, product.Category);
                Assert.Equal(EntityState.Unchanged, context.Entry(category).State);
                Assert.Equal(EntityState.Unchanged, context.Entry(product).State);
            }
        }

        [Fact] // Issue #1246
        public void Can_set_set_to_Unchanged_with_inconsistent_FK_principal_first_collection_not_fixed_up()
        {
            using (var context = new EarlyLearningCenter(InMemoryTestHelpers.Instance.CreateServiceProvider()))
            {
                var category = new Category { Id = 1, Name = "Beverages" };
                var product = new Product { Id = 1, CategoryId = 7, Name = "Marmite", Category = category };
                category.Products = new List<Product>();

                context.Entry(category).State = EntityState.Unchanged;

                Assert.Equal(7, product.CategoryId);
                Assert.Empty(category.Products);
                Assert.Same(category, product.Category);
                Assert.Equal(EntityState.Unchanged, context.Entry(category).State);
                Assert.Equal(EntityState.Detached, context.Entry(product).State);

                context.Entry(product).State = EntityState.Unchanged;

                Assert.Equal(1, product.CategoryId);
                Assert.Same(product, category.Products.Single());
                Assert.Same(category, product.Category);
                Assert.Equal(EntityState.Unchanged, context.Entry(category).State);
                Assert.Equal(EntityState.Unchanged, context.Entry(product).State);
            }
        }

        [Fact] // Issue #1246
        public void Can_set_set_to_Unchanged_with_inconsistent_FK_dependent_first_collection_not_fixed_up()
        {
            using (var context = new EarlyLearningCenter(InMemoryTestHelpers.Instance.CreateServiceProvider()))
            {
                var category = new Category { Id = 1, Name = "Beverages" };
                var product = new Product { Id = 1, CategoryId = 7, Name = "Marmite", Category = category };
                category.Products = new List<Product>();

                context.Entry(product).State = EntityState.Unchanged;

                Assert.Equal(7, product.CategoryId);
                Assert.Empty(category.Products);
                Assert.Same(category, product.Category);
                Assert.Equal(EntityState.Detached, context.Entry(category).State);
                Assert.Equal(EntityState.Unchanged, context.Entry(product).State);

                context.Entry(category).State = EntityState.Unchanged;

                Assert.Equal(1, product.CategoryId);
                Assert.Same(product, category.Products.Single());
                Assert.Same(category, product.Category);
                Assert.Equal(EntityState.Unchanged, context.Entry(category).State);
                Assert.Equal(EntityState.Unchanged, context.Entry(product).State);
            }
        }

        [Fact] // Issue #1246
        public void Can_set_set_to_Unchanged_with_inconsistent_FK_principal_first_reference_not_fixed_up()
        {
            using (var context = new EarlyLearningCenter(InMemoryTestHelpers.Instance.CreateServiceProvider()))
            {
                var category = new Category { Id = 1, Name = "Beverages" };
                var product = new Product { Id = 1, CategoryId = 7, Name = "Marmite" };
                category.Products = new List<Product> { product };

                context.Entry(category).State = EntityState.Unchanged;

                Assert.Equal(7, product.CategoryId);
                Assert.Same(product, category.Products.Single());
                Assert.Null(product.Category);
                Assert.Equal(EntityState.Unchanged, context.Entry(category).State);
                Assert.Equal(EntityState.Detached, context.Entry(product).State);

                context.Entry(product).State = EntityState.Unchanged;

                Assert.Equal(1, product.CategoryId);
                Assert.Same(product, category.Products.Single());
                Assert.Same(category, product.Category);
                Assert.Equal(EntityState.Unchanged, context.Entry(category).State);
                Assert.Equal(EntityState.Unchanged, context.Entry(product).State);
            }
        }

        [Fact] // Issue #1246
        public void Can_set_set_to_Unchanged_with_inconsistent_FK_dependent_first_reference_not_fixed_up()
        {
            using (var context = new EarlyLearningCenter(InMemoryTestHelpers.Instance.CreateServiceProvider()))
            {
                var category = new Category { Id = 1, Name = "Beverages" };
                var product = new Product { Id = 1, CategoryId = 7, Name = "Marmite" };
                category.Products = new List<Product> { product };

                context.Entry(product).State = EntityState.Unchanged;

                Assert.Equal(7, product.CategoryId);
                Assert.Same(product, category.Products.Single());
                Assert.Null(product.Category);
                Assert.Equal(EntityState.Detached, context.Entry(category).State);
                Assert.Equal(EntityState.Unchanged, context.Entry(product).State);

                context.Entry(category).State = EntityState.Unchanged;

                Assert.Equal(1, product.CategoryId);
                Assert.Same(product, category.Products.Single());
                Assert.Same(category, product.Category);
                Assert.Equal(EntityState.Unchanged, context.Entry(category).State);
                Assert.Equal(EntityState.Unchanged, context.Entry(product).State);
            }
        }

        [Fact] // Issue #1246
        public void Can_attach_with_inconsistent_FK_principal_first_fully_fixed_up_with_tracked_FK_match()
        {
            using (var context = new EarlyLearningCenter(InMemoryTestHelpers.Instance.CreateServiceProvider()))
            {
                var category7 = context.Attach(new Category { Id = 7, Products = new List<Product>() }).Entity;

                var category = new Category { Id = 1, Name = "Beverages" };
                var product = new Product { Id = 1, CategoryId = 7, Name = "Marmite", Category = category };
                category.Products = new List<Product> { product };

                context.Entry(category).State = EntityState.Unchanged;

                Assert.Equal(7, product.CategoryId);
                Assert.Same(product, category.Products.Single());
                Assert.Same(category, product.Category);
                Assert.Empty(category7.Products);
                Assert.Equal(EntityState.Unchanged, context.Entry(category).State);
                Assert.Equal(EntityState.Detached, context.Entry(product).State);

                context.Attach(product);

                Assert.Equal(1, product.CategoryId);
                Assert.Same(product, category.Products.Single());
                Assert.Same(category, product.Category);
                Assert.Same(product, category.Products.Single());
                Assert.Equal(EntityState.Unchanged, context.Entry(category).State);

                Assert.Equal(EntityState.Unchanged, context.Entry(product).State);
            }
        }

        [Fact] // Issue #1246
        public void Can_attach_with_inconsistent_FK_dependent_first_fully_fixed_up_with_tracked_FK_match()
        {
            using (var context = new EarlyLearningCenter(InMemoryTestHelpers.Instance.CreateServiceProvider()))
            {
                var category7 = context.Attach(new Category { Id = 7, Products = new List<Product>() }).Entity;

                var category = new Category { Id = 1, Name = "Beverages" };
                var product = new Product { Id = 1, CategoryId = 7, Name = "Marmite", Category = category };
                category.Products = new List<Product> { product };

                context.Attach(product);

                Assert.Equal(7, product.CategoryId);
                Assert.Same(product, category.Products.Single());
                Assert.Same(category7, product.Category);
                Assert.Same(product, category7.Products.Single());
                Assert.Equal(EntityState.Detached, context.Entry(category).State);
                Assert.Equal(EntityState.Unchanged, context.Entry(product).State);

                context.Attach(category);

                Assert.Equal(1, product.CategoryId);
                Assert.Same(product, category.Products.Single());
                Assert.Same(category, product.Category);
                Assert.Equal(EntityState.Unchanged, context.Entry(category).State);
                Assert.Equal(EntityState.Unchanged, context.Entry(product).State);
            }
        }

        [Fact] // Issue #1246
        public void Can_attach_with_inconsistent_FK_principal_first_collection_not_fixed_up_with_tracked_FK_match()
        {
            using (var context = new EarlyLearningCenter(InMemoryTestHelpers.Instance.CreateServiceProvider()))
            {
                var category7 = context.Attach(new Category { Id = 7, Products = new List<Product>() }).Entity;

                var category = new Category { Id = 1, Name = "Beverages" };
                var product = new Product { Id = 1, CategoryId = 7, Name = "Marmite", Category = category };
                category.Products = new List<Product>();

                context.Attach(category);

                Assert.Equal(7, product.CategoryId);
                Assert.Empty(category.Products);
                Assert.Same(category, product.Category);
                Assert.Empty(category7.Products);
                Assert.Equal(EntityState.Unchanged, context.Entry(category).State);
                Assert.Equal(EntityState.Detached, context.Entry(product).State);

                context.Attach(product);

                Assert.Equal(7, product.CategoryId);
                Assert.Empty(category.Products);
                Assert.Same(category7, product.Category);
                Assert.Same(product, category7.Products.Single());
                Assert.Equal(EntityState.Unchanged, context.Entry(category).State);
                Assert.Equal(EntityState.Unchanged, context.Entry(product).State);
            }
        }

        [Fact] // Issue #1246
        public void Can_attach_with_inconsistent_FK_dependent_first_collection_not_fixed_up_with_tracked_FK_match()
        {
            using (var context = new EarlyLearningCenter(InMemoryTestHelpers.Instance.CreateServiceProvider()))
            {
                var category7 = context.Attach(new Category { Id = 7, Products = new List<Product>() }).Entity;

                var category = new Category { Id = 1, Name = "Beverages" };
                var product = new Product { Id = 1, CategoryId = 7, Name = "Marmite", Category = category };
                category.Products = new List<Product>();

                context.Attach(product);

                Assert.Equal(7, product.CategoryId);
                Assert.Empty(category.Products);
                Assert.Same(category7, product.Category);
                Assert.Same(product, category7.Products.Single());
                Assert.Equal(EntityState.Detached, context.Entry(category).State);
                Assert.Equal(EntityState.Unchanged, context.Entry(product).State);

                context.Attach(category);

                Assert.Equal(7, product.CategoryId);
                Assert.Empty(category.Products);
                Assert.Same(category7, product.Category);
                Assert.Same(product, category7.Products.Single());
                Assert.Equal(EntityState.Unchanged, context.Entry(category).State);
                Assert.Equal(EntityState.Unchanged, context.Entry(product).State);
            }
        }

        [Fact] // Issue #1246
        public void Can_attach_with_inconsistent_FK_principal_first_reference_not_fixed_up_with_tracked_FK_match()
        {
            using (var context = new EarlyLearningCenter(InMemoryTestHelpers.Instance.CreateServiceProvider()))
            {
                var category7 = context.Attach(new Category { Id = 7, Products = new List<Product>() }).Entity;

                var category = new Category { Id = 1, Name = "Beverages" };
                var product = new Product { Id = 1, CategoryId = 7, Name = "Marmite" };
                category.Products = new List<Product> { product };

                context.Entry(category).State = EntityState.Unchanged;

                Assert.Equal(7, product.CategoryId);
                Assert.Same(product, category.Products.Single());
                Assert.Null(product.Category);
                Assert.Empty(category7.Products);
                Assert.Equal(EntityState.Unchanged, context.Entry(category).State);
                Assert.Equal(EntityState.Detached, context.Entry(product).State);

                context.Attach(product);

                Assert.Equal(1, product.CategoryId);
                Assert.Same(product, category.Products.Single());
                Assert.Same(category, product.Category);
                Assert.Same(product, category.Products.Single());
                Assert.Equal(EntityState.Unchanged, context.Entry(category).State);
                Assert.Equal(EntityState.Unchanged, context.Entry(product).State);
            }
        }

        [Fact] // Issue #1246
        public void Can_attach_with_inconsistent_FK_dependent_first_reference_not_fixed_up_with_tracked_FK_match()
        {
            using (var context = new EarlyLearningCenter(InMemoryTestHelpers.Instance.CreateServiceProvider()))
            {
                var category7 = context.Attach(new Category { Id = 7, Products = new List<Product>() }).Entity;

                var category = new Category { Id = 1, Name = "Beverages" };
                var product = new Product { Id = 1, CategoryId = 7, Name = "Marmite" };
                category.Products = new List<Product> { product };

                context.Attach(product);

                Assert.Equal(7, product.CategoryId);
                Assert.Same(product, category.Products.Single());
                Assert.Same(category7, product.Category);
                Assert.Same(product, category7.Products.Single());
                Assert.Equal(EntityState.Detached, context.Entry(category).State);
                Assert.Equal(EntityState.Unchanged, context.Entry(product).State);

                context.Attach(category);

                Assert.Equal(1, product.CategoryId);
                Assert.Same(product, category.Products.Single());
                Assert.Same(category, product.Category);
                Assert.Equal(EntityState.Unchanged, context.Entry(category).State);
                Assert.Equal(EntityState.Unchanged, context.Entry(product).State);
            }
        }

        [Fact] // Issue #1246
        public void Can_set_set_to_Unchanged_with_inconsistent_FK_principal_first_fully_fixed_up_with_tracked_FK_match()
        {
            using (var context = new EarlyLearningCenter(InMemoryTestHelpers.Instance.CreateServiceProvider()))
            {
                var category7 = context.Attach(new Category { Id = 7, Products = new List<Product>() }).Entity;

                var category = new Category { Id = 1, Name = "Beverages" };
                var product = new Product { Id = 1, CategoryId = 7, Name = "Marmite", Category = category };
                category.Products = new List<Product> { product };

                context.Entry(category).State = EntityState.Unchanged;

                Assert.Equal(7, product.CategoryId);
                Assert.Same(product, category.Products.Single());
                Assert.Same(category, product.Category);
                Assert.Empty(category7.Products);
                Assert.Equal(EntityState.Unchanged, context.Entry(category).State);
                Assert.Equal(EntityState.Detached, context.Entry(product).State);

                context.Entry(product).State = EntityState.Unchanged;

                Assert.Equal(1, product.CategoryId);
                Assert.Same(product, category.Products.Single());
                Assert.Same(category, product.Category);
                Assert.Same(product, category.Products.Single());
                Assert.Equal(EntityState.Unchanged, context.Entry(category).State);
                Assert.Equal(EntityState.Unchanged, context.Entry(product).State);
            }
        }

        [Fact] // Issue #1246
        public void Can_set_set_to_Unchanged_with_inconsistent_FK_dependent_first_fully_fixed_up_with_tracked_FK_match()
        {
            using (var context = new EarlyLearningCenter(InMemoryTestHelpers.Instance.CreateServiceProvider()))
            {
                var category7 = context.Attach(new Category { Id = 7, Products = new List<Product>() }).Entity;

                var category = new Category { Id = 1, Name = "Beverages" };
                var product = new Product { Id = 1, CategoryId = 7, Name = "Marmite", Category = category };
                category.Products = new List<Product> { product };

                context.Entry(product).State = EntityState.Unchanged;

                Assert.Equal(7, product.CategoryId);
                Assert.Same(product, category.Products.Single());
                Assert.Same(category7, product.Category);
                Assert.Same(product, category7.Products.Single());
                Assert.Equal(EntityState.Detached, context.Entry(category).State);
                Assert.Equal(EntityState.Unchanged, context.Entry(product).State);

                context.Entry(category).State = EntityState.Unchanged;

                Assert.Equal(1, product.CategoryId);
                Assert.Same(product, category.Products.Single());
                Assert.Same(category, product.Category);
                Assert.Equal(EntityState.Unchanged, context.Entry(category).State);
                Assert.Equal(EntityState.Unchanged, context.Entry(product).State);
            }
        }

        [Fact] // Issue #1246
        public void Can_set_set_to_Unchanged_with_inconsistent_FK_principal_first_collection_not_fixed_up_with_tracked_FK_match()
        {
            using (var context = new EarlyLearningCenter(InMemoryTestHelpers.Instance.CreateServiceProvider()))
            {
                var category7 = context.Attach(new Category { Id = 7, Products = new List<Product>() }).Entity;

                var category = new Category { Id = 1, Name = "Beverages" };
                var product = new Product { Id = 1, CategoryId = 7, Name = "Marmite", Category = category };
                category.Products = new List<Product>();

                context.Entry(category).State = EntityState.Unchanged;

                Assert.Equal(7, product.CategoryId);
                Assert.Empty(category.Products);
                Assert.Same(category, product.Category);
                Assert.Empty(category7.Products);
                Assert.Equal(EntityState.Unchanged, context.Entry(category).State);
                Assert.Equal(EntityState.Detached, context.Entry(product).State);

                context.Entry(product).State = EntityState.Unchanged;

                Assert.Equal(7, product.CategoryId);
                Assert.Empty(category.Products);
                Assert.Same(category7, product.Category);
                Assert.Same(product, category7.Products.Single());
                Assert.Equal(EntityState.Unchanged, context.Entry(category).State);
                Assert.Equal(EntityState.Unchanged, context.Entry(product).State);
            }
        }

        [Fact] // Issue #1246
        public void Can_set_set_to_Unchanged_with_inconsistent_FK_dependent_first_collection_not_fixed_up_with_tracked_FK_match()
        {
            using (var context = new EarlyLearningCenter(InMemoryTestHelpers.Instance.CreateServiceProvider()))
            {
                var category7 = context.Attach(new Category { Id = 7, Products = new List<Product>() }).Entity;

                var category = new Category { Id = 1, Name = "Beverages" };
                var product = new Product { Id = 1, CategoryId = 7, Name = "Marmite", Category = category };
                category.Products = new List<Product>();

                context.Entry(product).State = EntityState.Unchanged;

                Assert.Equal(7, product.CategoryId);
                Assert.Empty(category.Products);
                Assert.Same(category7, product.Category);
                Assert.Same(product, category7.Products.Single());
                Assert.Equal(EntityState.Detached, context.Entry(category).State);
                Assert.Equal(EntityState.Unchanged, context.Entry(product).State);

                context.Entry(category).State = EntityState.Unchanged;

                Assert.Equal(7, product.CategoryId);
                Assert.Empty(category.Products);
                Assert.Same(category7, product.Category);
                Assert.Same(product, category7.Products.Single());
                Assert.Equal(EntityState.Unchanged, context.Entry(category).State);
                Assert.Equal(EntityState.Unchanged, context.Entry(product).State);
            }
        }

        [Fact] // Issue #1246
        public void Can_set_set_to_Unchanged_with_inconsistent_FK_principal_first_reference_not_fixed_up_with_tracked_FK_match()
        {
            using (var context = new EarlyLearningCenter(InMemoryTestHelpers.Instance.CreateServiceProvider()))
            {
                var category7 = context.Attach(new Category { Id = 7, Products = new List<Product>() }).Entity;

                var category = new Category { Id = 1, Name = "Beverages" };
                var product = new Product { Id = 1, CategoryId = 7, Name = "Marmite" };
                category.Products = new List<Product> { product };

                context.Entry(category).State = EntityState.Unchanged;

                Assert.Equal(7, product.CategoryId);
                Assert.Same(product, category.Products.Single());
                Assert.Null(product.Category);
                Assert.Empty(category7.Products);
                Assert.Equal(EntityState.Unchanged, context.Entry(category).State);
                Assert.Equal(EntityState.Detached, context.Entry(product).State);

                context.Entry(product).State = EntityState.Unchanged;

                Assert.Equal(1, product.CategoryId);
                Assert.Same(product, category.Products.Single());
                Assert.Same(category, product.Category);
                Assert.Same(product, category.Products.Single());
                Assert.Equal(EntityState.Unchanged, context.Entry(category).State);
                Assert.Equal(EntityState.Unchanged, context.Entry(product).State);
            }
        }

        [Fact] // Issue #1246
        public void Can_set_set_to_Unchanged_with_inconsistent_FK_dependent_first_reference_not_fixed_up_with_tracked_FK_match()
        {
            using (var context = new EarlyLearningCenter(InMemoryTestHelpers.Instance.CreateServiceProvider()))
            {
                var category7 = context.Attach(new Category { Id = 7, Products = new List<Product>() }).Entity;

                var category = new Category { Id = 1, Name = "Beverages" };
                var product = new Product { Id = 1, CategoryId = 7, Name = "Marmite" };
                category.Products = new List<Product> { product };

                context.Entry(product).State = EntityState.Unchanged;

                Assert.Equal(7, product.CategoryId);
                Assert.Same(product, category.Products.Single());
                Assert.Same(category7, product.Category);
                Assert.Same(product, category7.Products.Single());
                Assert.Equal(EntityState.Detached, context.Entry(category).State);
                Assert.Equal(EntityState.Unchanged, context.Entry(product).State);

                context.Entry(category).State = EntityState.Unchanged;

                Assert.Equal(1, product.CategoryId);
                Assert.Same(product, category.Products.Single());
                Assert.Same(category, product.Category);
                Assert.Equal(EntityState.Unchanged, context.Entry(category).State);
                Assert.Equal(EntityState.Unchanged, context.Entry(product).State);
            }
        }

        [Fact]
        public void Context_can_build_model_using_DbSet_properties()
        {
            using (var context = new EarlyLearningCenter(InMemoryTestHelpers.Instance.CreateServiceProvider()))
            {
                Assert.Equal(
                    new[] { typeof(Category).FullName, typeof(Product).FullName, typeof(TheGu).FullName },
                    context.Model.GetEntityTypes().Select(e => e.Name).ToArray());

                var categoryType = context.Model.FindEntityType(typeof(Category));
                Assert.Equal("Id", categoryType.FindPrimaryKey().Properties.Single().Name);
                Assert.Equal(
                    new[] { "Id", "Name" },
                    categoryType.GetProperties().Select(p => p.Name).ToArray());

                var productType = context.Model.FindEntityType(typeof(Product));
                Assert.Equal("Id", productType.FindPrimaryKey().Properties.Single().Name);
                Assert.Equal(
                    new[] { "Id", "CategoryId", "Name", "Price" },
                    productType.GetProperties().Select(p => p.Name).ToArray());

                var guType = context.Model.FindEntityType(typeof(TheGu));
                Assert.Equal("Id", guType.FindPrimaryKey().Properties.Single().Name);
                Assert.Equal(
                    new[] { "Id", "ShirtColor" },
                    guType.GetProperties().Select(p => p.Name).ToArray());
            }
        }

        [Fact]
        public void Context_will_use_explicit_model_if_set_in_config()
        {
            var model = new Model();
            model.AddEntityType(typeof(TheGu));

            using (var context = new EarlyLearningCenter(
                InMemoryTestHelpers.Instance.CreateServiceProvider(),
                new DbContextOptionsBuilder().UseModel(model).Options))
            {
                Assert.Equal(
                    new[] { typeof(TheGu).FullName },
                    context.Model.GetEntityTypes().Select(e => e.Name).ToArray());
            }
        }

        [Fact]
        public void Context_initializes_all_DbSet_properties_with_setters()
        {
            using (var context = new ContextWithSets())
            {
                Assert.NotNull(context.Products);
                Assert.NotNull(context.Categories);
                Assert.NotNull(context.GetGus());
                Assert.Null(context.NoSetter);
            }
        }

        private class ContextWithSets : DbContext
        {
            public DbSet<Product> Products { get; set; }
            public DbSet<Category> Categories { get; private set; }
            private DbSet<TheGu> Gus { get; set; }

            public DbSet<Random> NoSetter { get; } = null;

            public DbSet<TheGu> GetGus()
            {
                return Gus;
            }
        }

        [Fact]
        public void SaveChanges_doesnt_call_Database_when_nothing_is_dirty()
        {
            var database = new Mock<IDatabase>();

            var servicesMock = new Mock<IDatabaseProviderServices>();
            servicesMock.Setup(m => m.Database).Returns(database.Object);
<<<<<<< HEAD
            servicesMock.Setup(m => m.ModelSource).Returns(new Mock<ModelSource>(
                new DbSetFinder(), new CoreConventionSetBuilder(), new ModelCustomizer(), new ModelCacheKeyFactory(),
                new CoreModelValidator(new Logger<ModelValidator>(new LoggerFactory())))
            { CallBase = true }.Object);
=======
            servicesMock.Setup(m => m.ModelSource).Returns(new Mock<ModelSource>(new DbSetFinder(), new CoreConventionSetBuilder(), new ModelCustomizer(), new ModelCacheKeyFactory())
                { CallBase = true }.Object);
>>>>>>> b359086c
            servicesMock
                .Setup(m => m.ModelValidator)
                .Returns(new NoopModelValidator());

            var sourceMock = new Mock<IDatabaseProvider>();
            sourceMock.Setup(m => m.IsConfigured(It.IsAny<IDbContextOptions>())).Returns(true);
            sourceMock.Setup(m => m.GetProviderServices(It.IsAny<IServiceProvider>())).Returns(servicesMock.Object);

            var services = new ServiceCollection();
            services.AddEntityFramework();
            services.AddSingleton(sourceMock.Object);
            var serviceProvider = services.BuildServiceProvider();

            using (var context = new EarlyLearningCenter(serviceProvider, new DbContextOptionsBuilder().Options))
            {
                context.Entry(new Category { Id = 1 }).State = EntityState.Unchanged;
                context.Entry(new Category { Id = 2 }).State = EntityState.Unchanged;
                Assert.Equal(2, context.ChangeTracker.Entries().Count());

                context.SaveChanges();
            }

            database.Verify(
                s => s.SaveChangesAsync(It.IsAny<IReadOnlyList<InternalEntityEntry>>(), It.IsAny<CancellationToken>()),
                Times.Never);
        }

        [Fact]
        public void SaveChanges_only_passes_dirty_entries_to_Database()
        {
            var passedEntries = new List<IUpdateEntry>();
            var database = new Mock<IDatabase>();
            database.Setup(s => s.SaveChanges(It.IsAny<IReadOnlyList<IUpdateEntry>>()))
                .Callback<IEnumerable<IUpdateEntry>>(passedEntries.AddRange)
                .Returns(3);

            var valueGenMock = new Mock<IValueGeneratorSelector>();
            valueGenMock.Setup(m => m.Select(It.IsAny<IProperty>(), It.IsAny<IEntityType>())).Returns(Mock.Of<ValueGenerator>());

            var servicesMock = new Mock<IDatabaseProviderServices>();
            servicesMock.Setup(m => m.Database).Returns(database.Object);
            servicesMock.Setup(m => m.ValueGeneratorSelector).Returns(valueGenMock.Object);
<<<<<<< HEAD
            servicesMock.Setup(m => m.ModelSource).Returns(new Mock<ModelSource>(new DbSetFinder(), new CoreConventionSetBuilder(), new ModelCustomizer(), new ModelCacheKeyFactory(),
                new CoreModelValidator(new Logger<ModelValidator>(new LoggerFactory())))
            { CallBase = true }.Object);
=======
            servicesMock.Setup(m => m.ModelSource).Returns(new Mock<ModelSource>(new DbSetFinder(), new CoreConventionSetBuilder(), new ModelCustomizer(), new ModelCacheKeyFactory())
                { CallBase = true }.Object);
>>>>>>> b359086c
            servicesMock
                .Setup(m => m.ModelValidator)
                .Returns(new NoopModelValidator());

            var sourceMock = new Mock<IDatabaseProvider>();
            sourceMock.Setup(m => m.IsConfigured(It.IsAny<IDbContextOptions>())).Returns(true);
            sourceMock.Setup(m => m.GetProviderServices(It.IsAny<IServiceProvider>())).Returns(servicesMock.Object);

            var services = new ServiceCollection();
            services.AddEntityFramework();
            services.AddSingleton(sourceMock.Object);
            var serviceProvider = services.BuildServiceProvider();

            using (var context = new EarlyLearningCenter(serviceProvider, new DbContextOptionsBuilder().Options))
            {
                context.Entry(new Category { Id = 1 }).State = EntityState.Unchanged;
                context.Entry(new Category { Id = 2 }).State = EntityState.Modified;
                context.Entry(new Category { Id = 3 }).State = EntityState.Added;
                context.Entry(new Category { Id = 4 }).State = EntityState.Deleted;
                Assert.Equal(4, context.ChangeTracker.Entries().Count());

                context.SaveChanges();
            }

            Assert.Equal(3, passedEntries.Count);

            database.Verify(
                s => s.SaveChanges(It.IsAny<IReadOnlyList<InternalEntityEntry>>()),
                Times.Once);
        }

        [Fact]
        public async Task SaveChangesAsync_only_passes_dirty_entries_to_Database()
        {
            var passedEntries = new List<IUpdateEntry>();
            var database = new Mock<IDatabase>();
            database.Setup(s => s.SaveChangesAsync(It.IsAny<IReadOnlyList<IUpdateEntry>>(), It.IsAny<CancellationToken>()))
                .Callback<IEnumerable<IUpdateEntry>, CancellationToken>((e, c) => passedEntries.AddRange(e))
                .Returns(Task.FromResult(3));

            var valueGenMock = new Mock<IValueGeneratorSelector>();
            valueGenMock.Setup(m => m.Select(It.IsAny<IProperty>(), It.IsAny<IEntityType>())).Returns(Mock.Of<ValueGenerator>());

            var servicesMock = new Mock<IDatabaseProviderServices>();
            servicesMock.Setup(m => m.Database).Returns(database.Object);
            servicesMock.Setup(m => m.ValueGeneratorSelector).Returns(valueGenMock.Object);
<<<<<<< HEAD
            servicesMock.Setup(m => m.ModelSource).Returns(new Mock<ModelSource>(new DbSetFinder(), new CoreConventionSetBuilder(), new ModelCustomizer(), new ModelCacheKeyFactory(),
                new CoreModelValidator(new Logger<ModelValidator>(new LoggerFactory())))
            { CallBase = true }.Object);
=======
            servicesMock.Setup(m => m.ModelSource).Returns(new Mock<ModelSource>(new DbSetFinder(), new CoreConventionSetBuilder(), new ModelCustomizer(), new ModelCacheKeyFactory())
                { CallBase = true }.Object);
>>>>>>> b359086c
            servicesMock
                .Setup(m => m.ModelValidator)
                .Returns(new NoopModelValidator());

            var sourceMock = new Mock<IDatabaseProvider>();
            sourceMock.Setup(m => m.IsConfigured(It.IsAny<IDbContextOptions>())).Returns(true);
            sourceMock.Setup(m => m.GetProviderServices(It.IsAny<IServiceProvider>())).Returns(servicesMock.Object);

            var services = new ServiceCollection();
            services.AddEntityFramework();
            services.AddSingleton(sourceMock.Object);
            var serviceProvider = services.BuildServiceProvider();

            using (var context = new EarlyLearningCenter(serviceProvider, new DbContextOptionsBuilder().Options))
            {
                context.Entry(new Category { Id = 1 }).State = EntityState.Unchanged;
                context.Entry(new Category { Id = 2 }).State = EntityState.Modified;
                context.Entry(new Category { Id = 3 }).State = EntityState.Added;
                context.Entry(new Category { Id = 4 }).State = EntityState.Deleted;
                Assert.Equal(4, context.ChangeTracker.Entries().Count());

                await context.SaveChangesAsync();
            }

            Assert.Equal(3, passedEntries.Count);

            database.Verify(
                s => s.SaveChangesAsync(It.IsAny<IReadOnlyList<InternalEntityEntry>>(), It.IsAny<CancellationToken>()),
                Times.Once);
        }

        [Fact]
        public void Default_services_are_registered_when_parameterless_constructor_used()
        {
            using (var context = new EarlyLearningCenter())
            {
                Assert.IsType<DbSetFinder>(context.GetService<IDbSetFinder>());
            }
        }

        [Fact]
        public void Default_context_scoped_services_are_registered_when_parameterless_constructor_used()
        {
            using (var context = new EarlyLearningCenter())
            {
                Assert.IsType<InternalEntityEntryFactory>(context.GetService<IInternalEntityEntryFactory>());
            }
        }

        [Fact]
        public void Can_get_singleton_service_from_scoped_configuration()
        {
            using (var context = new EarlyLearningCenter())
            {
                Assert.IsType<StateManager>(context.GetService<IStateManager>());
            }
        }

        [Fact]
        public void Can_start_with_custom_services_by_passing_in_base_service_provider()
        {
            var factory = Mock.Of<INavigationFixer>();

            var provider = new ServiceCollection()
                .AddSingleton<IDbSetFinder, DbSetFinder>()
                .AddSingleton<IDbSetSource, DbSetSource>()
                .AddSingleton<IEntityMaterializerSource, EntityMaterializerSource>()
                .AddSingleton<DatabaseProviderSelector>()
                .AddScoped<IDbSetInitializer, DbSetInitializer>()
                .AddScoped<IDbContextServices, DbContextServices>()
                .AddSingleton(factory)
                .AddLogging().BuildServiceProvider();

            using (var context = new EarlyLearningCenter(provider))
            {
                Assert.Same(factory, context.GetService<INavigationFixer>());
            }
        }

        [Fact]
        public void Required_low_level_services_are_added_if_needed()
        {
            var serviceCollection = new ServiceCollection();
            serviceCollection.AddEntityFramework();

            var provider = serviceCollection.BuildServiceProvider();

            Assert.IsType<LoggerFactory>(provider.GetRequiredService<ILoggerFactory>());
        }

        [Fact]
        public void Required_low_level_services_are_not_added_if_already_present()
        {
            var serviceCollection = new ServiceCollection();

            var loggerFactory = new FakeLoggerFactory();

            serviceCollection
                .AddSingleton<ILoggerFactory>(loggerFactory)
                .AddEntityFramework();

            var provider = serviceCollection.BuildServiceProvider();

            Assert.Same(loggerFactory, provider.GetRequiredService<ILoggerFactory>());
        }

        [Fact]
        public void Low_level_services_can_be_replaced_after_being_added()
        {
            var serviceCollection = new ServiceCollection();

            var loggerFactory = new FakeLoggerFactory();

            serviceCollection
                .AddEntityFramework();

            serviceCollection
                .AddSingleton<ILoggerFactory>(loggerFactory);

            var provider = serviceCollection.BuildServiceProvider();

            Assert.Same(loggerFactory, provider.GetRequiredService<ILoggerFactory>());
        }

        [Fact]
        public void Can_replace_already_registered_service_with_new_service()
        {
            var factory = Mock.Of<INavigationFixer>();
            var serviceCollection = new ServiceCollection();
            serviceCollection.AddEntityFramework();
            serviceCollection.AddSingleton(factory);

            var provider = serviceCollection.BuildServiceProvider();

            using (var context = new EarlyLearningCenter(provider))
            {
                Assert.Same(factory, context.GetService<INavigationFixer>());
            }
        }

        [Fact]
        public void Can_set_known_singleton_services_using_instance_sugar()
        {
            var modelSource = Mock.Of<IModelSource>();

            var services = new ServiceCollection()
                .AddSingleton(modelSource);

            var provider = InMemoryTestHelpers.Instance.CreateServiceProvider(services);

            using (var context = new EarlyLearningCenter(provider))
            {
                Assert.Same(modelSource, context.GetService<IModelSource>());
            }
        }

        [Fact]
        public void Can_set_known_singleton_services_using_type_activation()
        {
            var services = new ServiceCollection()
                .AddSingleton<IModelSource, FakeModelSource>();

            var provider = InMemoryTestHelpers.Instance.CreateServiceProvider(services);

            using (var context = new EarlyLearningCenter(provider))
            {
                Assert.IsType<FakeModelSource>(context.GetService<IModelSource>());
            }
        }

        [Fact]
        public void Can_set_known_context_scoped_services_using_type_activation()
        {
            var services = new ServiceCollection()
                .AddScoped<IStateManager, FakeStateManager>();

            var provider = InMemoryTestHelpers.Instance.CreateServiceProvider(services);

            using (var context = new EarlyLearningCenter(provider))
            {
                Assert.IsType<FakeStateManager>(context.GetService<IStateManager>());
            }
        }

        [Fact]
        public void Replaced_services_are_scoped_appropriately()
        {
            var services = new ServiceCollection();
            services
                .AddEntityFramework()
                .AddSingleton<IModelSource, FakeModelSource>()
                .AddScoped<IStateManager, FakeStateManager>();

            var provider = services.BuildServiceProvider();

            var context = new EarlyLearningCenter(provider);

            var modelSource = context.GetService<IModelSource>();

            context.Dispose();

            context = new EarlyLearningCenter(provider);

            var stateManager = context.GetService<IStateManager>();

            Assert.Same(stateManager, context.GetService<IStateManager>());

            Assert.Same(modelSource, context.GetService<IModelSource>());

            context.Dispose();

            context = new EarlyLearningCenter(provider);

            Assert.NotSame(stateManager, context.GetService<IStateManager>());

            Assert.Same(modelSource, context.GetService<IModelSource>());

            context.Dispose();
        }

        [Fact]
        public void Can_get_replaced_singleton_service_from_scoped_configuration()
        {
            var provider = new ServiceCollection()
                .AddEntityFramework()
                .AddSingleton<IEntityMaterializerSource, FakeEntityMaterializerSource>()
                .BuildServiceProvider();

            using (var context = new EarlyLearningCenter(provider))
            {
                Assert.IsType<FakeEntityMaterializerSource>(context.GetService<IEntityMaterializerSource>());
            }
        }

        private class Category
        {
            public int Id { get; set; }
            public string Name { get; set; }

            public List<Product> Products { get; set; }
        }

        private class Product
        {
            public int Id { get; set; }
            public string Name { get; set; }
            public decimal Price { get; set; }

            public int CategoryId { get; set; }
            public Category Category { get; set; }
        }

        private class TheGu
        {
            public Guid Id { get; set; }
            public string ShirtColor { get; set; }
        }

        private class EarlyLearningCenter : DbContext
        {
            private readonly IServiceProvider _serviceProvider;

            public EarlyLearningCenter()
            {
            }

            public EarlyLearningCenter(IServiceProvider serviceProvider)
            {
                _serviceProvider = serviceProvider;
            }

            public EarlyLearningCenter(IServiceProvider serviceProvider, DbContextOptions options)
                : base(options)
            {
                _serviceProvider = serviceProvider;
            }

            public DbSet<Product> Products { get; set; }
            public DbSet<Category> Categories { get; set; }
            public DbSet<TheGu> Gus { get; set; }

            protected internal override void OnConfiguring(DbContextOptionsBuilder optionsBuilder)
                => optionsBuilder
                    .UseInMemoryDatabase()
                    .UseInternalServiceProvider(_serviceProvider);

            protected internal override void OnModelCreating(ModelBuilder modelBuilder)
            {
                modelBuilder
                    .Entity<Category>().HasMany(e => e.Products).WithOne(e => e.Category);
            }
        }

        private class FakeEntityMaterializerSource : EntityMaterializerSource
        {
        }

        private class FakeLoggerFactory : ILoggerFactory
        {
            public ILogger CreateLogger(string name) => null;

            public void AddProvider(ILoggerProvider provider)
            {
            }

            public void Dispose()
            {
            }
        }

        private class FakeModelSource : IModelSource
        {
            public virtual IModel GetModel(DbContext context, IConventionSetBuilder conventionSetBuilder, IModelValidator validator = null)
                => null;
        }

        [Fact]
        public void Can_use_derived_context()
        {
            var singleton = new object[3];

            using (var context = new ConstructorTestContextWithOC1A())
            {
                Assert.NotNull(singleton[0] = context.GetService<IInMemoryStoreSource>());
                Assert.NotNull(singleton[1] = context.GetService<ILoggerFactory>());
                Assert.NotNull(singleton[2] = context.GetService<IMemoryCache>());

                Assert.NotNull(context.GetService<ILogger<Random>>());
            }

            using (var context = new ConstructorTestContextWithOC1A())
            {
                Assert.Same(singleton[0], context.GetService<IInMemoryStoreSource>());
                Assert.Same(singleton[1], context.GetService<ILoggerFactory>());
                Assert.Same(singleton[2], context.GetService<IMemoryCache>());
            }
        }

        [Fact]
        public void Can_use_derived_context_with_external_services()
        {
            var appServiceProivder = new ServiceCollection()
                .AddLogging()
                .AddMemoryCache()
                .BuildServiceProvider();

            var loggerFactory = new WrappingLoggerFactory(appServiceProivder.GetService<ILoggerFactory>());
            var memoryCache = appServiceProivder.GetService<IMemoryCache>();

            IInMemoryStoreSource singleton;

            using (var context = new ConstructorTestContextWithOC1B(loggerFactory, memoryCache))
            {
                Assert.NotNull(singleton = context.GetService<IInMemoryStoreSource>());
                Assert.Same(loggerFactory, context.GetService<IDbContextServices>().LoggerFactory);
                Assert.Same(memoryCache, context.GetService<IDbContextServices>().MemoryCache);

                Assert.NotNull(context.GetService<ILogger<Random>>());
                Assert.Contains("System.Random", loggerFactory.CreatedLoggers);
            }

            using (var context = new ConstructorTestContextWithOC1B(loggerFactory, memoryCache))
            {
                Assert.Same(singleton, context.GetService<IInMemoryStoreSource>());
                Assert.Same(loggerFactory, context.GetService<IDbContextServices>().LoggerFactory);
                Assert.Same(memoryCache, context.GetService<IDbContextServices>().MemoryCache);
            }
        }

        [Fact]
        public void Can_use_derived_context_with_options()
        {
            var options = new DbContextOptionsBuilder<ConstructorTestContextWithOC3A>()
                .UseInMemoryDatabase()
                .Options;

            var singleton = new object[3];

            using (var context = new ConstructorTestContextWithOC3A(options))
            {
                Assert.NotNull(singleton[0] = context.GetService<IInMemoryStoreSource>());
                Assert.NotNull(singleton[1] = context.GetService<ILoggerFactory>());
                Assert.NotNull(singleton[2] = context.GetService<IMemoryCache>());
                Assert.Same(options, context.GetService<IDbContextOptions>());

                Assert.NotNull(context.GetService<ILogger<Random>>());
            }

            using (var context = new ConstructorTestContextWithOC3A(options))
            {
                Assert.Same(singleton[0], context.GetService<IInMemoryStoreSource>());
                Assert.Same(singleton[1], context.GetService<ILoggerFactory>());
                Assert.Same(singleton[2], context.GetService<IMemoryCache>());
                Assert.Same(options, context.GetService<IDbContextOptions>());
            }
        }

        [Fact]
        public void Can_use_derived_context_with_options_and_external_services()
        {
            var appServiceProivder = new ServiceCollection()
                .AddLogging()
                .AddMemoryCache()
                .BuildServiceProvider();

            var loggerFactory = new WrappingLoggerFactory(appServiceProivder.GetService<ILoggerFactory>());
            var memoryCache = appServiceProivder.GetService<IMemoryCache>();

            var options = new DbContextOptionsBuilder<ConstructorTestContextWithOC3A>()
                .UseInMemoryDatabase()
                .UseLoggerFactory(loggerFactory)
                .UseMemoryCache(memoryCache)
                .Options;

            IInMemoryStoreSource singleton;

            using (var context = new ConstructorTestContextWithOC3A(options))
            {
                Assert.NotNull(singleton = context.GetService<IInMemoryStoreSource>());
                Assert.Same(loggerFactory, context.GetService<IDbContextServices>().LoggerFactory);
                Assert.Same(memoryCache, context.GetService<IDbContextServices>().MemoryCache);
                Assert.Same(options, context.GetService<IDbContextOptions>());

                Assert.NotNull(context.GetService<ILogger<Random>>());
                Assert.Contains("System.Random", loggerFactory.CreatedLoggers);
            }

            using (var context = new ConstructorTestContextWithOC3A(options))
            {
                Assert.Same(singleton, context.GetService<IInMemoryStoreSource>());
                Assert.Same(loggerFactory, context.GetService<IDbContextServices>().LoggerFactory);
                Assert.Same(memoryCache, context.GetService<IDbContextServices>().MemoryCache);
                Assert.Same(options, context.GetService<IDbContextOptions>());
            }
        }

        [Fact]
        public void Can_use_derived_context_controlling_internal_services()
        {
            var internalServiceProivder = new ServiceCollection()
                .AddEntityFrameworkInMemoryDatabase()
                .BuildServiceProvider();

            var singleton = new object[3];

            using (var context = new ConstructorTestContextWithOC2A(internalServiceProivder))
            {
                Assert.NotNull(singleton[0] = context.GetService<IInMemoryStoreSource>());
                Assert.NotNull(singleton[1] = context.GetService<ILoggerFactory>());
                Assert.NotNull(singleton[2] = context.GetService<IMemoryCache>());

                Assert.NotNull(context.GetService<ILogger<Random>>());

                Assert.Same(singleton[0], internalServiceProivder.GetService<IInMemoryStoreSource>());
                Assert.Same(singleton[1], internalServiceProivder.GetService<ILoggerFactory>());
                Assert.Same(singleton[2], internalServiceProivder.GetService<IMemoryCache>());
            }

            using (var context = new ConstructorTestContextWithOC2A(internalServiceProivder))
            {
                Assert.Same(singleton[0], context.GetService<IInMemoryStoreSource>());
                Assert.Same(singleton[1], context.GetService<ILoggerFactory>());
                Assert.Same(singleton[2], context.GetService<IMemoryCache>());
            }
        }

        [Fact]
        public void Can_use_derived_context_controlling_internal_services_with_external_services()
        {
            var internalServiceProivder = new ServiceCollection()
                .AddEntityFrameworkInMemoryDatabase()
                .BuildServiceProvider();

            var appServiceProivder = new ServiceCollection()
                .AddLogging()
                .AddMemoryCache()
                .BuildServiceProvider();

            var loggerFactory = new WrappingLoggerFactory(appServiceProivder.GetService<ILoggerFactory>());
            var memoryCache = appServiceProivder.GetService<IMemoryCache>();

            IInMemoryStoreSource singleton;

            using (var context = new ConstructorTestContextWithOC2B(internalServiceProivder, loggerFactory, memoryCache))
            {
                Assert.NotNull(singleton = context.GetService<IInMemoryStoreSource>());
                Assert.Same(loggerFactory, context.GetService<IDbContextServices>().LoggerFactory);
                Assert.Same(memoryCache, context.GetService<IDbContextServices>().MemoryCache);

                Assert.NotNull(context.GetService<ILogger<Random>>());
                Assert.Contains("System.Random", loggerFactory.CreatedLoggers);

                Assert.Same(singleton, internalServiceProivder.GetService<IInMemoryStoreSource>());
            }

            using (var context = new ConstructorTestContextWithOC2B(internalServiceProivder, loggerFactory, memoryCache))
            {
                Assert.Same(singleton, context.GetService<IInMemoryStoreSource>());
                Assert.Same(loggerFactory, context.GetService<IDbContextServices>().LoggerFactory);
                Assert.Same(memoryCache, context.GetService<IDbContextServices>().MemoryCache);
            }
        }

        [Fact]
        public void Can_use_derived_context_controlling_internal_services_with_options()
        {
            var internalServiceProivder = new ServiceCollection()
                .AddEntityFrameworkInMemoryDatabase()
                .BuildServiceProvider();

            var options = new DbContextOptionsBuilder<ConstructorTestContextWithOC3A>()
                .UseInMemoryDatabase()
                .UseInternalServiceProvider(internalServiceProivder)
                .Options;

            var singleton = new object[3];

            using (var context = new ConstructorTestContextWithOC3A(options))
            {
                Assert.NotNull(singleton[0] = context.GetService<IInMemoryStoreSource>());
                Assert.NotNull(singleton[1] = context.GetService<ILoggerFactory>());
                Assert.NotNull(singleton[2] = context.GetService<IMemoryCache>());
                Assert.Same(options, context.GetService<IDbContextOptions>());

                Assert.NotNull(context.GetService<ILogger<Random>>());

                Assert.Same(singleton[0], internalServiceProivder.GetService<IInMemoryStoreSource>());
                Assert.Same(singleton[1], internalServiceProivder.GetService<ILoggerFactory>());
                Assert.Same(singleton[2], internalServiceProivder.GetService<IMemoryCache>());
            }

            using (var context = new ConstructorTestContextWithOC3A(options))
            {
                Assert.Same(singleton[0], context.GetService<IInMemoryStoreSource>());
                Assert.Same(singleton[1], context.GetService<ILoggerFactory>());
                Assert.Same(singleton[2], context.GetService<IMemoryCache>());
                Assert.Same(options, context.GetService<IDbContextOptions>());
            }
        }

        [Fact]
        public void Can_use_derived_context_controlling_internal_services_with_options_and_external_services()
        {
            var internalServiceProivder = new ServiceCollection()
                .AddEntityFrameworkInMemoryDatabase()
                .BuildServiceProvider();

            var appServiceProivder = new ServiceCollection()
                .AddLogging()
                .AddMemoryCache()
                .BuildServiceProvider();

            var loggerFactory = new WrappingLoggerFactory(appServiceProivder.GetService<ILoggerFactory>());
            var memoryCache = appServiceProivder.GetService<IMemoryCache>();

            var options = new DbContextOptionsBuilder<ConstructorTestContextWithOC3A>()
                .UseInMemoryDatabase()
                .UseLoggerFactory(loggerFactory)
                .UseMemoryCache(memoryCache)
                .UseInternalServiceProvider(internalServiceProivder)
                .Options;

            IInMemoryStoreSource singleton;

            using (var context = new ConstructorTestContextWithOC3A(options))
            {
                Assert.NotNull(singleton = context.GetService<IInMemoryStoreSource>());
                Assert.Same(loggerFactory, context.GetService<IDbContextServices>().LoggerFactory);
                Assert.Same(memoryCache, context.GetService<IDbContextServices>().MemoryCache);
                Assert.Same(options, context.GetService<IDbContextOptions>());

                Assert.NotNull(context.GetService<ILogger<Random>>());
                Assert.Contains("System.Random", loggerFactory.CreatedLoggers);

                Assert.Same(singleton, internalServiceProivder.GetService<IInMemoryStoreSource>());
            }

            using (var context = new ConstructorTestContextWithOC3A(options))
            {
                Assert.Same(singleton, context.GetService<IInMemoryStoreSource>());
                Assert.Same(loggerFactory, context.GetService<IDbContextServices>().LoggerFactory);
                Assert.Same(memoryCache, context.GetService<IDbContextServices>().MemoryCache);
                Assert.Same(options, context.GetService<IDbContextOptions>());
            }
        }

        [Fact]
        public void Can_use_derived_context_with_options_no_OnConfiguring()
        {
            var options = new DbContextOptionsBuilder<ConstructorTestContext1A>()
                .UseInMemoryDatabase()
                .Options;

            var singleton = new object[3];

            using (var context = new ConstructorTestContext1A(options))
            {
                Assert.NotNull(singleton[0] = context.GetService<IInMemoryStoreSource>());
                Assert.NotNull(singleton[1] = context.GetService<ILoggerFactory>());
                Assert.NotNull(singleton[2] = context.GetService<IMemoryCache>());
                Assert.Same(options, context.GetService<IDbContextOptions>());

                Assert.NotNull(context.GetService<ILogger<Random>>());
            }

            using (var context = new ConstructorTestContext1A(options))
            {
                Assert.Same(singleton[0], context.GetService<IInMemoryStoreSource>());
                Assert.Same(singleton[1], context.GetService<ILoggerFactory>());
                Assert.Same(singleton[2], context.GetService<IMemoryCache>());
                Assert.Same(options, context.GetService<IDbContextOptions>());
            }
        }

        [Fact]
        public void Can_use_derived_context_with_options_and_external_services_no_OnConfiguring()
        {
            var appServiceProivder = new ServiceCollection()
                .AddLogging()
                .AddMemoryCache()
                .BuildServiceProvider();

            var loggerFactory = new WrappingLoggerFactory(appServiceProivder.GetService<ILoggerFactory>());
            var memoryCache = appServiceProivder.GetService<IMemoryCache>();

            var options = new DbContextOptionsBuilder<ConstructorTestContext1A>()
                .UseInMemoryDatabase()
                .UseLoggerFactory(loggerFactory)
                .UseMemoryCache(memoryCache)
                .Options;

            IInMemoryStoreSource singleton;

            using (var context = new ConstructorTestContext1A(options))
            {
                Assert.NotNull(singleton = context.GetService<IInMemoryStoreSource>());
                Assert.Same(loggerFactory, context.GetService<IDbContextServices>().LoggerFactory);
                Assert.Same(memoryCache, context.GetService<IDbContextServices>().MemoryCache);
                Assert.Same(options, context.GetService<IDbContextOptions>());

                Assert.NotNull(context.GetService<ILogger<Random>>());
                Assert.Contains("System.Random", loggerFactory.CreatedLoggers);
            }

            using (var context = new ConstructorTestContext1A(options))
            {
                Assert.Same(singleton, context.GetService<IInMemoryStoreSource>());
                Assert.Same(loggerFactory, context.GetService<IDbContextServices>().LoggerFactory);
                Assert.Same(memoryCache, context.GetService<IDbContextServices>().MemoryCache);
                Assert.Same(options, context.GetService<IDbContextOptions>());
            }
        }

        [Fact]
        public void Can_use_derived_context_controlling_internal_services_with_options_no_OnConfiguring()
        {
            var internalServiceProivder = new ServiceCollection()
                .AddEntityFrameworkInMemoryDatabase()
                .BuildServiceProvider();

            var options = new DbContextOptionsBuilder<ConstructorTestContext1A>()
                .UseInMemoryDatabase()
                .UseInternalServiceProvider(internalServiceProivder)
                .Options;

            var singleton = new object[3];

            using (var context = new ConstructorTestContext1A(options))
            {
                Assert.NotNull(singleton[0] = context.GetService<IInMemoryStoreSource>());
                Assert.NotNull(singleton[1] = context.GetService<ILoggerFactory>());
                Assert.NotNull(singleton[2] = context.GetService<IMemoryCache>());
                Assert.Same(options, context.GetService<IDbContextOptions>());

                Assert.NotNull(context.GetService<ILogger<Random>>());

                Assert.Same(singleton[0], internalServiceProivder.GetService<IInMemoryStoreSource>());
                Assert.Same(singleton[1], internalServiceProivder.GetService<ILoggerFactory>());
                Assert.Same(singleton[2], internalServiceProivder.GetService<IMemoryCache>());
            }

            using (var context = new ConstructorTestContext1A(options))
            {
                Assert.Same(singleton[0], context.GetService<IInMemoryStoreSource>());
                Assert.Same(singleton[1], context.GetService<ILoggerFactory>());
                Assert.Same(singleton[2], context.GetService<IMemoryCache>());
                Assert.Same(options, context.GetService<IDbContextOptions>());
            }
        }

        [Fact]
        public void Can_use_derived_context_controlling_internal_services_with_options_and_external_services_no_OnConfiguring()
        {
            var internalServiceProivder = new ServiceCollection()
                .AddEntityFrameworkInMemoryDatabase()
                .BuildServiceProvider();

            var appServiceProivder = new ServiceCollection()
                .AddLogging()
                .AddMemoryCache()
                .BuildServiceProvider();

            var loggerFactory = new WrappingLoggerFactory(appServiceProivder.GetService<ILoggerFactory>());
            var memoryCache = appServiceProivder.GetService<IMemoryCache>();

            var options = new DbContextOptionsBuilder<ConstructorTestContext1A>()
                .UseInMemoryDatabase()
                .UseLoggerFactory(loggerFactory)
                .UseMemoryCache(memoryCache)
                .UseInternalServiceProvider(internalServiceProivder)
                .Options;

            IInMemoryStoreSource singleton;

            using (var context = new ConstructorTestContext1A(options))
            {
                Assert.NotNull(singleton = context.GetService<IInMemoryStoreSource>());
                Assert.Same(loggerFactory, context.GetService<IDbContextServices>().LoggerFactory);
                Assert.Same(memoryCache, context.GetService<IDbContextServices>().MemoryCache);
                Assert.Same(options, context.GetService<IDbContextOptions>());

                Assert.NotNull(context.GetService<ILogger<Random>>());
                Assert.Contains("System.Random", loggerFactory.CreatedLoggers);

                Assert.Same(singleton, internalServiceProivder.GetService<IInMemoryStoreSource>());
            }

            using (var context = new ConstructorTestContext1A(options))
            {
                Assert.Same(singleton, context.GetService<IInMemoryStoreSource>());
                Assert.Same(loggerFactory, context.GetService<IDbContextServices>().LoggerFactory);
                Assert.Same(memoryCache, context.GetService<IDbContextServices>().MemoryCache);
                Assert.Same(options, context.GetService<IDbContextOptions>());
            }
        }

        [Fact]
        public void Can_use_non_derived_context_with_options()
        {
            var options = new DbContextOptionsBuilder()
                .UseInMemoryDatabase()
                .Options;

            var singleton = new object[3];

            using (var context = new DbContext(options))
            {
                Assert.NotNull(singleton[0] = context.GetService<IInMemoryStoreSource>());
                Assert.NotNull(singleton[1] = context.GetService<ILoggerFactory>());
                Assert.NotNull(singleton[2] = context.GetService<IMemoryCache>());
                Assert.Same(options, context.GetService<IDbContextOptions>());

                Assert.NotNull(context.GetService<ILogger<Random>>());
            }

            using (var context = new DbContext(options))
            {
                Assert.Same(singleton[0], context.GetService<IInMemoryStoreSource>());
                Assert.Same(singleton[1], context.GetService<ILoggerFactory>());
                Assert.Same(singleton[2], context.GetService<IMemoryCache>());
                Assert.Same(options, context.GetService<IDbContextOptions>());
            }
        }

        [Fact]
        public void Can_use_non_derived_context_with_options_and_external_services()
        {
            var appServiceProivder = new ServiceCollection()
                .AddLogging()
                .AddMemoryCache()
                .BuildServiceProvider();

            var loggerFactory = new WrappingLoggerFactory(appServiceProivder.GetService<ILoggerFactory>());
            var memoryCache = appServiceProivder.GetService<IMemoryCache>();

            var options = new DbContextOptionsBuilder()
                .UseInMemoryDatabase()
                .UseLoggerFactory(loggerFactory)
                .UseMemoryCache(memoryCache)
                .Options;

            IInMemoryStoreSource singleton;

            using (var context = new DbContext(options))
            {
                Assert.NotNull(singleton = context.GetService<IInMemoryStoreSource>());
                Assert.Same(loggerFactory, context.GetService<IDbContextServices>().LoggerFactory);
                Assert.Same(memoryCache, context.GetService<IDbContextServices>().MemoryCache);
                Assert.Same(options, context.GetService<IDbContextOptions>());

                Assert.NotNull(context.GetService<ILogger<Random>>());
                Assert.Contains("System.Random", loggerFactory.CreatedLoggers);
            }

            using (var context = new DbContext(options))
            {
                Assert.Same(singleton, context.GetService<IInMemoryStoreSource>());
                Assert.Same(loggerFactory, context.GetService<IDbContextServices>().LoggerFactory);
                Assert.Same(memoryCache, context.GetService<IDbContextServices>().MemoryCache);
                Assert.Same(options, context.GetService<IDbContextOptions>());
            }
        }

        [Fact]
        public void Can_use_non_derived_context_controlling_internal_services_with_options()
        {
            var internalServiceProivder = new ServiceCollection()
                .AddEntityFrameworkInMemoryDatabase()
                .BuildServiceProvider();

            var options = new DbContextOptionsBuilder()
                .UseInMemoryDatabase()
                .UseInternalServiceProvider(internalServiceProivder)
                .Options;

            var singleton = new object[3];

            using (var context = new DbContext(options))
            {
                Assert.NotNull(singleton[0] = context.GetService<IInMemoryStoreSource>());
                Assert.NotNull(singleton[1] = context.GetService<ILoggerFactory>());
                Assert.NotNull(singleton[2] = context.GetService<IMemoryCache>());
                Assert.Same(options, context.GetService<IDbContextOptions>());

                Assert.NotNull(context.GetService<ILogger<Random>>());

                Assert.Same(singleton[0], internalServiceProivder.GetService<IInMemoryStoreSource>());
                Assert.Same(singleton[1], internalServiceProivder.GetService<ILoggerFactory>());
                Assert.Same(singleton[2], internalServiceProivder.GetService<IMemoryCache>());
            }

            using (var context = new DbContext(options))
            {
                Assert.Same(singleton[0], context.GetService<IInMemoryStoreSource>());
                Assert.Same(singleton[1], context.GetService<ILoggerFactory>());
                Assert.Same(singleton[2], context.GetService<IMemoryCache>());
                Assert.Same(options, context.GetService<IDbContextOptions>());
            }
        }

        [Fact]
        public void Can_use_non_derived_context_controlling_internal_services_with_options_and_external_services()
        {
            var internalServiceProivder = new ServiceCollection()
                .AddEntityFrameworkInMemoryDatabase()
                .BuildServiceProvider();

            var appServiceProivder = new ServiceCollection()
                .AddLogging()
                .AddMemoryCache()
                .BuildServiceProvider();

            var loggerFactory = new WrappingLoggerFactory(appServiceProivder.GetService<ILoggerFactory>());
            var memoryCache = appServiceProivder.GetService<IMemoryCache>();

            var options = new DbContextOptionsBuilder()
                .UseInMemoryDatabase()
                .UseLoggerFactory(loggerFactory)
                .UseMemoryCache(memoryCache)
                .UseInternalServiceProvider(internalServiceProivder)
                .Options;

            IInMemoryStoreSource singleton;

            using (var context = new DbContext(options))
            {
                Assert.NotNull(singleton = context.GetService<IInMemoryStoreSource>());
                Assert.Same(loggerFactory, context.GetService<IDbContextServices>().LoggerFactory);
                Assert.Same(memoryCache, context.GetService<IDbContextServices>().MemoryCache);
                Assert.Same(options, context.GetService<IDbContextOptions>());

                Assert.NotNull(context.GetService<ILogger<Random>>());
                Assert.Contains("System.Random", loggerFactory.CreatedLoggers);

                Assert.Same(singleton, internalServiceProivder.GetService<IInMemoryStoreSource>());
            }

            using (var context = new DbContext(options))
            {
                Assert.Same(singleton, context.GetService<IInMemoryStoreSource>());
                Assert.Same(loggerFactory, context.GetService<IDbContextServices>().LoggerFactory);
                Assert.Same(memoryCache, context.GetService<IDbContextServices>().MemoryCache);
                Assert.Same(options, context.GetService<IDbContextOptions>());
            }
        }

        [Fact]
        public void Can_add_derived_context()
        {
            var appServiceProivder = new ServiceCollection()
                .AddDbContext<ConstructorTestContextWithOC1A>()
                .BuildServiceProvider();

            var singleton = new object[3];
            DbContext context1;
            DbContext context2;

            using (var serviceScope = appServiceProivder
                .GetRequiredService<IServiceScopeFactory>()
                .CreateScope())
            {
                context1 = serviceScope.ServiceProvider.GetService<ConstructorTestContextWithOC1A>();

                Assert.NotNull(singleton[0] = context1.GetService<IInMemoryStoreSource>());
                Assert.NotNull(singleton[1] = context1.GetService<ILoggerFactory>());
                Assert.NotNull(singleton[2] = context1.GetService<IMemoryCache>());

                Assert.NotNull(context1.GetService<ILogger<Random>>());
            }

            Assert.Throws<ObjectDisposedException>(() => context1.Model);

            using (var serviceScope = appServiceProivder
                .GetRequiredService<IServiceScopeFactory>()
                .CreateScope())
            {
                context2 = serviceScope.ServiceProvider.GetService<ConstructorTestContextWithOC1A>();

                Assert.Same(singleton[0], context2.GetService<IInMemoryStoreSource>());
                Assert.Same(singleton[1], context2.GetService<ILoggerFactory>());
                Assert.Same(singleton[2], context2.GetService<IMemoryCache>());
            }

            Assert.NotSame(context1, context2);
            Assert.Throws<ObjectDisposedException>(() => context2.Model);
        }

        [Fact]
        public void Can_add_derived_context_with_external_services()
        {
            var appServiceProivder = new ServiceCollection()
                .AddDbContext<ConstructorTestContextWithOC1B>()
                .BuildServiceProvider();

            var loggerFactory = appServiceProivder.GetService<ILoggerFactory>();
            var memoryCache = appServiceProivder.GetService<IMemoryCache>();

            IInMemoryStoreSource singleton;

            using (var serviceScope = appServiceProivder
                .GetRequiredService<IServiceScopeFactory>()
                .CreateScope())
            {
                var context = serviceScope.ServiceProvider.GetService<ConstructorTestContextWithOC1B>();

                Assert.NotNull(singleton = context.GetService<IInMemoryStoreSource>());
                Assert.Same(loggerFactory, context.GetService<IDbContextServices>().LoggerFactory);
                Assert.Same(memoryCache, context.GetService<IDbContextServices>().MemoryCache);

                Assert.NotNull(context.GetService<ILogger<Random>>());
            }

            using (var serviceScope = appServiceProivder
                .GetRequiredService<IServiceScopeFactory>()
                .CreateScope())
            {
                var context = serviceScope.ServiceProvider.GetService<ConstructorTestContextWithOC1B>();

                Assert.Same(singleton, context.GetService<IInMemoryStoreSource>());
                Assert.Same(loggerFactory, context.GetService<IDbContextServices>().LoggerFactory);
                Assert.Same(memoryCache, context.GetService<IDbContextServices>().MemoryCache);
            }
        }

        [Fact]
        public void Can_add_derived_context_with_options()
        {
            var appServiceProivder = new ServiceCollection()
                .AddDbContext<ConstructorTestContextWithOC3A>(b => b.UseInMemoryDatabase())
                .BuildServiceProvider();

            var singleton = new object[4];

            using (var serviceScope = appServiceProivder
                .GetRequiredService<IServiceScopeFactory>()
                .CreateScope())
            {
                var context = serviceScope.ServiceProvider.GetService<ConstructorTestContextWithOC3A>();

                Assert.NotNull(singleton[0] = context.GetService<IInMemoryStoreSource>());
                Assert.NotNull(singleton[1] = context.GetService<ILoggerFactory>());
                Assert.NotNull(singleton[2] = context.GetService<IMemoryCache>());
                Assert.NotNull(singleton[3] = context.GetService<IDbContextOptions>());

                Assert.NotNull(context.GetService<ILogger<Random>>());
            }

            using (var serviceScope = appServiceProivder
                .GetRequiredService<IServiceScopeFactory>()
                .CreateScope())
            {
                var context = serviceScope.ServiceProvider.GetService<ConstructorTestContextWithOC3A>();

                Assert.Same(singleton[0], context.GetService<IInMemoryStoreSource>());
                Assert.Same(singleton[1], context.GetService<ILoggerFactory>());
                Assert.Same(singleton[2], context.GetService<IMemoryCache>());
                Assert.Same(singleton[3], context.GetService<IDbContextOptions>());
            }
        }

        [Fact]
        public void Can_add_derived_context_with_options_and_external_services()
        {
            var appServiceProivder = new ServiceCollection()
                .AddDbContext<ConstructorTestContextWithOC3A>(b => b.UseInMemoryDatabase())
                .BuildServiceProvider();

            var loggerFactory = appServiceProivder.GetService<ILoggerFactory>();
            var memoryCache = appServiceProivder.GetService<IMemoryCache>();

            IInMemoryStoreSource singleton;
            IDbContextOptions options;

            using (var serviceScope = appServiceProivder
                .GetRequiredService<IServiceScopeFactory>()
                .CreateScope())
            {
                var context = serviceScope.ServiceProvider.GetService<ConstructorTestContextWithOC3A>();

                Assert.NotNull(singleton = context.GetService<IInMemoryStoreSource>());
                Assert.Same(loggerFactory, context.GetService<IDbContextServices>().LoggerFactory);
                Assert.Same(memoryCache, context.GetService<IDbContextServices>().MemoryCache);
                Assert.NotNull(options = context.GetService<IDbContextOptions>());

                Assert.NotNull(context.GetService<ILogger<Random>>());
            }

            using (var serviceScope = appServiceProivder
                .GetRequiredService<IServiceScopeFactory>()
                .CreateScope())
            {
                var context = serviceScope.ServiceProvider.GetService<ConstructorTestContextWithOC3A>();

                Assert.Same(singleton, context.GetService<IInMemoryStoreSource>());
                Assert.Same(loggerFactory, context.GetService<IDbContextServices>().LoggerFactory);
                Assert.Same(memoryCache, context.GetService<IDbContextServices>().MemoryCache);
                Assert.Same(options, context.GetService<IDbContextOptions>());
            }
        }

        [Fact]
        public void Can_add_derived_context_controlling_internal_services()
        {
            var appServiceProivder = new ServiceCollection()
                .AddEntityFrameworkInMemoryDatabase()
                .AddDbContext<ConstructorTestContextWithOC2A>()
                .BuildServiceProvider();

            var singleton = new object[3];

            using (var serviceScope = appServiceProivder
                .GetRequiredService<IServiceScopeFactory>()
                .CreateScope())
            {
                var context = serviceScope.ServiceProvider.GetService<ConstructorTestContextWithOC2A>();

                Assert.NotNull(singleton[0] = context.GetService<IInMemoryStoreSource>());
                Assert.NotNull(singleton[1] = context.GetService<ILoggerFactory>());
                Assert.NotNull(singleton[2] = context.GetService<IMemoryCache>());

                Assert.NotNull(context.GetService<ILogger<Random>>());
            }

            using (var serviceScope = appServiceProivder
                .GetRequiredService<IServiceScopeFactory>()
                .CreateScope())
            {
                var context = serviceScope.ServiceProvider.GetService<ConstructorTestContextWithOC2A>();

                Assert.Same(singleton[0], context.GetService<IInMemoryStoreSource>());
                Assert.Same(singleton[1], context.GetService<ILoggerFactory>());
                Assert.Same(singleton[2], context.GetService<IMemoryCache>());
            }
        }

        [Fact]
        public void Can_add_derived_context_controlling_internal_services_with_external_services()
        {
            var appServiceProivder = new ServiceCollection()
                .AddEntityFrameworkInMemoryDatabase()
                .AddDbContext<ConstructorTestContextWithOC2B>()
                .BuildServiceProvider();

            var loggerFactory = appServiceProivder.GetService<ILoggerFactory>();
            var memoryCache = appServiceProivder.GetService<IMemoryCache>();

            IInMemoryStoreSource singleton;

            using (var serviceScope = appServiceProivder
                .GetRequiredService<IServiceScopeFactory>()
                .CreateScope())
            {
                var context = serviceScope.ServiceProvider.GetService<ConstructorTestContextWithOC2B>();

                Assert.NotNull(singleton = context.GetService<IInMemoryStoreSource>());
                Assert.Same(loggerFactory, context.GetService<IDbContextServices>().LoggerFactory);
                Assert.Same(memoryCache, context.GetService<IDbContextServices>().MemoryCache);

                Assert.NotNull(context.GetService<ILogger<Random>>());
            }

            using (var serviceScope = appServiceProivder
                .GetRequiredService<IServiceScopeFactory>()
                .CreateScope())
            {
                var context = serviceScope.ServiceProvider.GetService<ConstructorTestContextWithOC2B>();

                Assert.Same(singleton, context.GetService<IInMemoryStoreSource>());
                Assert.Same(loggerFactory, context.GetService<IDbContextServices>().LoggerFactory);
                Assert.Same(memoryCache, context.GetService<IDbContextServices>().MemoryCache);
            }
        }

        [Fact]
        public void Can_add_derived_context_controlling_internal_services_with_options()
        {
            var internalServiceProivder = new ServiceCollection()
                .AddEntityFrameworkInMemoryDatabase()
                .BuildServiceProvider();

            var appServiceProivder = new ServiceCollection()
                .AddDbContext<ConstructorTestContextWithOC3A>(
                    b => b.UseInMemoryDatabase()
                        .UseInternalServiceProvider(internalServiceProivder))
                .BuildServiceProvider();

            var singleton = new object[4];

            using (var serviceScope = appServiceProivder
                .GetRequiredService<IServiceScopeFactory>()
                .CreateScope())
            {
                var context = serviceScope.ServiceProvider.GetService<ConstructorTestContextWithOC3A>();

                Assert.NotNull(singleton[0] = context.GetService<IInMemoryStoreSource>());
                Assert.NotNull(singleton[1] = context.GetService<ILoggerFactory>());
                Assert.NotNull(singleton[2] = context.GetService<IMemoryCache>());
                Assert.NotNull(singleton[3] = context.GetService<IDbContextOptions>());

                Assert.NotNull(context.GetService<ILogger<Random>>());
            }

            using (var serviceScope = appServiceProivder
                .GetRequiredService<IServiceScopeFactory>()
                .CreateScope())
            {
                var context = serviceScope.ServiceProvider.GetService<ConstructorTestContextWithOC3A>();

                Assert.Same(singleton[0], context.GetService<IInMemoryStoreSource>());
                Assert.Same(singleton[1], context.GetService<ILoggerFactory>());
                Assert.Same(singleton[2], context.GetService<IMemoryCache>());
                Assert.Same(singleton[3], context.GetService<IDbContextOptions>());
            }
        }

        [Fact]
        public void Can_add_derived_context_controlling_internal_services_with_options_and_external_services()
        {
            var internalServiceProivder = new ServiceCollection()
                .AddEntityFrameworkInMemoryDatabase()
                .BuildServiceProvider();

            var appServiceProivder = new ServiceCollection()
                .AddDbContext<ConstructorTestContextWithOC3A>(
                    b => b.UseInMemoryDatabase()
                        .UseInternalServiceProvider(internalServiceProivder))
                .BuildServiceProvider();

            var loggerFactory = appServiceProivder.GetService<ILoggerFactory>();
            var memoryCache = appServiceProivder.GetService<IMemoryCache>();

            IInMemoryStoreSource singleton;
            IDbContextOptions options;

            using (var serviceScope = appServiceProivder
                .GetRequiredService<IServiceScopeFactory>()
                .CreateScope())
            {
                var context = serviceScope.ServiceProvider.GetService<ConstructorTestContextWithOC3A>();

                Assert.NotNull(singleton = context.GetService<IInMemoryStoreSource>());
                Assert.Same(loggerFactory, context.GetService<IDbContextServices>().LoggerFactory);
                Assert.Same(memoryCache, context.GetService<IDbContextServices>().MemoryCache);
                Assert.NotNull(options = context.GetService<IDbContextOptions>());

                Assert.NotNull(context.GetService<ILogger<Random>>());
            }

            using (var serviceScope = appServiceProivder
                .GetRequiredService<IServiceScopeFactory>()
                .CreateScope())
            {
                var context = serviceScope.ServiceProvider.GetService<ConstructorTestContextWithOC3A>();

                Assert.Same(singleton, context.GetService<IInMemoryStoreSource>());
                Assert.Same(loggerFactory, context.GetService<IDbContextServices>().LoggerFactory);
                Assert.Same(memoryCache, context.GetService<IDbContextServices>().MemoryCache);
                Assert.Same(options, context.GetService<IDbContextOptions>());
            }
        }

        [Fact]
        public void Can_add_derived_context_one_service_provider_with_options()
        {
            var appServiceProivder = new ServiceCollection()
                .AddEntityFrameworkInMemoryDatabase()
                .AddDbContext<ConstructorTestContextWithOC3A>(
                    (p, b) => b.UseInMemoryDatabase().UseInternalServiceProvider(p))
                .BuildServiceProvider();

            var singleton = new object[4];

            using (var serviceScope = appServiceProivder
                .GetRequiredService<IServiceScopeFactory>()
                .CreateScope())
            {
                var context = serviceScope.ServiceProvider.GetService<ConstructorTestContextWithOC3A>();

                Assert.NotNull(singleton[0] = context.GetService<IInMemoryStoreSource>());
                Assert.NotNull(singleton[1] = context.GetService<ILoggerFactory>());
                Assert.NotNull(singleton[2] = context.GetService<IMemoryCache>());
                Assert.NotNull(singleton[3] = context.GetService<IDbContextOptions>());

                Assert.NotNull(context.GetService<ILogger<Random>>());
            }

            using (var serviceScope = appServiceProivder
                .GetRequiredService<IServiceScopeFactory>()
                .CreateScope())
            {
                var context = serviceScope.ServiceProvider.GetService<ConstructorTestContextWithOC3A>();

                Assert.Same(singleton[0], context.GetService<IInMemoryStoreSource>());
                Assert.Same(singleton[1], context.GetService<ILoggerFactory>());
                Assert.Same(singleton[2], context.GetService<IMemoryCache>());
                Assert.Same(singleton[3], context.GetService<IDbContextOptions>());
            }
        }

        [Fact]
        public void Can_add_derived_context_one_service_provider_with_options_and_external_services()
        {
            var appServiceProivder = new ServiceCollection()
                .AddEntityFrameworkInMemoryDatabase()
                .AddDbContext<ConstructorTestContextWithOC3A>(
                    (p, b) => b.UseInMemoryDatabase().UseInternalServiceProvider(p))
                .BuildServiceProvider();

            var loggerFactory = appServiceProivder.GetService<ILoggerFactory>();
            var memoryCache = appServiceProivder.GetService<IMemoryCache>();

            IInMemoryStoreSource singleton;
            IDbContextOptions options;

            using (var serviceScope = appServiceProivder
                .GetRequiredService<IServiceScopeFactory>()
                .CreateScope())
            {
                var context = serviceScope.ServiceProvider.GetService<ConstructorTestContextWithOC3A>();

                Assert.NotNull(singleton = context.GetService<IInMemoryStoreSource>());
                Assert.Same(loggerFactory, context.GetService<IDbContextServices>().LoggerFactory);
                Assert.Same(memoryCache, context.GetService<IDbContextServices>().MemoryCache);
                Assert.NotNull(options = context.GetService<IDbContextOptions>());

                Assert.NotNull(context.GetService<ILogger<Random>>());
            }

            using (var serviceScope = appServiceProivder
                .GetRequiredService<IServiceScopeFactory>()
                .CreateScope())
            {
                var context = serviceScope.ServiceProvider.GetService<ConstructorTestContextWithOC3A>();

                Assert.Same(singleton, context.GetService<IInMemoryStoreSource>());
                Assert.Same(loggerFactory, context.GetService<IDbContextServices>().LoggerFactory);
                Assert.Same(memoryCache, context.GetService<IDbContextServices>().MemoryCache);
                Assert.Same(options, context.GetService<IDbContextOptions>());
            }
        }

        [Fact]
        public void Can_add_derived_context_with_options_no_OnConfiguring()
        {
            var appServiceProivder = new ServiceCollection()
                .AddDbContext<ConstructorTestContext1A>(b => b.UseInMemoryDatabase())
                .BuildServiceProvider();

            var singleton = new object[4];

            using (var serviceScope = appServiceProivder
                .GetRequiredService<IServiceScopeFactory>()
                .CreateScope())
            {
                var context = serviceScope.ServiceProvider.GetService<ConstructorTestContext1A>();

                Assert.NotNull(singleton[0] = context.GetService<IInMemoryStoreSource>());
                Assert.NotNull(singleton[1] = context.GetService<ILoggerFactory>());
                Assert.NotNull(singleton[2] = context.GetService<IMemoryCache>());
                Assert.NotNull(singleton[3] = context.GetService<IDbContextOptions>());

                Assert.NotNull(context.GetService<ILogger<Random>>());
            }

            using (var serviceScope = appServiceProivder
                .GetRequiredService<IServiceScopeFactory>()
                .CreateScope())
            {
                var context = serviceScope.ServiceProvider.GetService<ConstructorTestContext1A>();

                Assert.Same(singleton[0], context.GetService<IInMemoryStoreSource>());
                Assert.Same(singleton[1], context.GetService<ILoggerFactory>());
                Assert.Same(singleton[2], context.GetService<IMemoryCache>());
                Assert.Same(singleton[3], context.GetService<IDbContextOptions>());
            }
        }

        [Fact]
        public void Can_add_derived_context_with_options_and_external_services_no_OnConfiguring()
        {
            var appServiceProivder = new ServiceCollection()
                .AddDbContext<ConstructorTestContext1A>(b => b.UseInMemoryDatabase())
                .BuildServiceProvider();

            var loggerFactory = appServiceProivder.GetService<ILoggerFactory>();
            var memoryCache = appServiceProivder.GetService<IMemoryCache>();

            IInMemoryStoreSource singleton;
            IDbContextOptions options;

            using (var serviceScope = appServiceProivder
                .GetRequiredService<IServiceScopeFactory>()
                .CreateScope())
            {
                var context = serviceScope.ServiceProvider.GetService<ConstructorTestContext1A>();

                Assert.NotNull(singleton = context.GetService<IInMemoryStoreSource>());
                Assert.Same(loggerFactory, context.GetService<IDbContextServices>().LoggerFactory);
                Assert.Same(memoryCache, context.GetService<IDbContextServices>().MemoryCache);
                Assert.NotNull(options = context.GetService<IDbContextOptions>());

                Assert.NotNull(context.GetService<ILogger<Random>>());
            }

            using (var serviceScope = appServiceProivder
                .GetRequiredService<IServiceScopeFactory>()
                .CreateScope())
            {
                var context = serviceScope.ServiceProvider.GetService<ConstructorTestContext1A>();

                Assert.Same(singleton, context.GetService<IInMemoryStoreSource>());
                Assert.Same(loggerFactory, context.GetService<IDbContextServices>().LoggerFactory);
                Assert.Same(memoryCache, context.GetService<IDbContextServices>().MemoryCache);
                Assert.Same(options, context.GetService<IDbContextOptions>());
            }
        }

        [Fact]
        public void Can_add_derived_context_controlling_internal_services_with_options_no_OnConfiguring()
        {
            var internalServiceProivder = new ServiceCollection()
                .AddEntityFrameworkInMemoryDatabase()
                .BuildServiceProvider();

            var appServiceProivder = new ServiceCollection()
                .AddDbContext<ConstructorTestContext1A>(
                    b => b.UseInMemoryDatabase()
                        .UseInternalServiceProvider(internalServiceProivder))
                .BuildServiceProvider();

            var singleton = new object[4];

            using (var serviceScope = appServiceProivder
                .GetRequiredService<IServiceScopeFactory>()
                .CreateScope())
            {
                var context = serviceScope.ServiceProvider.GetService<ConstructorTestContext1A>();

                Assert.NotNull(singleton[0] = context.GetService<IInMemoryStoreSource>());
                Assert.NotNull(singleton[1] = context.GetService<ILoggerFactory>());
                Assert.NotNull(singleton[2] = context.GetService<IMemoryCache>());
                Assert.NotNull(singleton[3] = context.GetService<IDbContextOptions>());

                Assert.NotNull(context.GetService<ILogger<Random>>());
            }

            using (var serviceScope = appServiceProivder
                .GetRequiredService<IServiceScopeFactory>()
                .CreateScope())
            {
                var context = serviceScope.ServiceProvider.GetService<ConstructorTestContext1A>();

                Assert.Same(singleton[0], context.GetService<IInMemoryStoreSource>());
                Assert.Same(singleton[1], context.GetService<ILoggerFactory>());
                Assert.Same(singleton[2], context.GetService<IMemoryCache>());
                Assert.Same(singleton[3], context.GetService<IDbContextOptions>());
            }
        }

        [Fact]
        public void Can_add_derived_context_controlling_internal_services_with_options_and_external_services_no_OnConfiguring()
        {
            var internalServiceProivder = new ServiceCollection()
                .AddEntityFrameworkInMemoryDatabase()
                .BuildServiceProvider();

            var appServiceProivder = new ServiceCollection()
                .AddDbContext<ConstructorTestContext1A>(
                    b => b.UseInMemoryDatabase()
                        .UseInternalServiceProvider(internalServiceProivder))
                .BuildServiceProvider();

            var loggerFactory = appServiceProivder.GetService<ILoggerFactory>();
            var memoryCache = appServiceProivder.GetService<IMemoryCache>();

            IInMemoryStoreSource singleton;
            IDbContextOptions options;

            using (var serviceScope = appServiceProivder
                .GetRequiredService<IServiceScopeFactory>()
                .CreateScope())
            {
                var context = serviceScope.ServiceProvider.GetService<ConstructorTestContext1A>();

                Assert.NotNull(singleton = context.GetService<IInMemoryStoreSource>());
                Assert.Same(loggerFactory, context.GetService<IDbContextServices>().LoggerFactory);
                Assert.Same(memoryCache, context.GetService<IDbContextServices>().MemoryCache);
                Assert.NotNull(options = context.GetService<IDbContextOptions>());

                Assert.NotNull(context.GetService<ILogger<Random>>());
            }

            using (var serviceScope = appServiceProivder
                .GetRequiredService<IServiceScopeFactory>()
                .CreateScope())
            {
                var context = serviceScope.ServiceProvider.GetService<ConstructorTestContext1A>();

                Assert.Same(singleton, context.GetService<IInMemoryStoreSource>());
                Assert.Same(loggerFactory, context.GetService<IDbContextServices>().LoggerFactory);
                Assert.Same(memoryCache, context.GetService<IDbContextServices>().MemoryCache);
                Assert.Same(options, context.GetService<IDbContextOptions>());
            }
        }

        [Fact]
        public void Can_add_derived_context_one_provider_with_options_no_OnConfiguring()
        {
            var appServiceProivder = new ServiceCollection()
                .AddEntityFrameworkInMemoryDatabase()
                .AddDbContext<ConstructorTestContext1A>(
                    (p, b) => b.UseInMemoryDatabase().UseInternalServiceProvider(p))
                .BuildServiceProvider();

            var singleton = new object[4];

            using (var serviceScope = appServiceProivder
                .GetRequiredService<IServiceScopeFactory>()
                .CreateScope())
            {
                var context = serviceScope.ServiceProvider.GetService<ConstructorTestContext1A>();

                Assert.NotNull(singleton[0] = context.GetService<IInMemoryStoreSource>());
                Assert.NotNull(singleton[1] = context.GetService<ILoggerFactory>());
                Assert.NotNull(singleton[2] = context.GetService<IMemoryCache>());
                Assert.NotNull(singleton[3] = context.GetService<IDbContextOptions>());

                Assert.NotNull(context.GetService<ILogger<Random>>());
            }

            using (var serviceScope = appServiceProivder
                .GetRequiredService<IServiceScopeFactory>()
                .CreateScope())
            {
                var context = serviceScope.ServiceProvider.GetService<ConstructorTestContext1A>();

                Assert.Same(singleton[0], context.GetService<IInMemoryStoreSource>());
                Assert.Same(singleton[1], context.GetService<ILoggerFactory>());
                Assert.Same(singleton[2], context.GetService<IMemoryCache>());
                Assert.Same(singleton[3], context.GetService<IDbContextOptions>());
            }
        }

        [Fact]
        public void Can_add_derived_context_one_provider_with_options_and_external_services_no_OnConfiguring()
        {
            var appServiceProivder = new ServiceCollection()
                .AddEntityFrameworkInMemoryDatabase()
                .AddDbContext<ConstructorTestContext1A>(
                    (p, b) => b.UseInMemoryDatabase().UseInternalServiceProvider(p))
                .BuildServiceProvider();

            var loggerFactory = appServiceProivder.GetService<ILoggerFactory>();
            var memoryCache = appServiceProivder.GetService<IMemoryCache>();

            IInMemoryStoreSource singleton;
            IDbContextOptions options;

            using (var serviceScope = appServiceProivder
                .GetRequiredService<IServiceScopeFactory>()
                .CreateScope())
            {
                var context = serviceScope.ServiceProvider.GetService<ConstructorTestContext1A>();

                Assert.NotNull(singleton = context.GetService<IInMemoryStoreSource>());
                Assert.Same(loggerFactory, context.GetService<IDbContextServices>().LoggerFactory);
                Assert.Same(memoryCache, context.GetService<IDbContextServices>().MemoryCache);
                Assert.NotNull(options = context.GetService<IDbContextOptions>());

                Assert.NotNull(context.GetService<ILogger<Random>>());
            }

            using (var serviceScope = appServiceProivder
                .GetRequiredService<IServiceScopeFactory>()
                .CreateScope())
            {
                var context = serviceScope.ServiceProvider.GetService<ConstructorTestContext1A>();

                Assert.Same(singleton, context.GetService<IInMemoryStoreSource>());
                Assert.Same(loggerFactory, context.GetService<IDbContextServices>().LoggerFactory);
                Assert.Same(memoryCache, context.GetService<IDbContextServices>().MemoryCache);
                Assert.Same(options, context.GetService<IDbContextOptions>());
            }
        }

        [Fact]
        public void Can_add_non_derived_context_with_options()
        {
            var appServiceProivder = new ServiceCollection()
                .AddDbContext<DbContext>(b => b.UseInMemoryDatabase())
                .BuildServiceProvider();

            var singleton = new object[4];

            using (var serviceScope = appServiceProivder
                .GetRequiredService<IServiceScopeFactory>()
                .CreateScope())
            {
                var context = serviceScope.ServiceProvider.GetService<DbContext>();

                Assert.NotNull(singleton[0] = context.GetService<IInMemoryStoreSource>());
                Assert.NotNull(singleton[1] = context.GetService<ILoggerFactory>());
                Assert.NotNull(singleton[2] = context.GetService<IMemoryCache>());
                Assert.NotNull(singleton[3] = context.GetService<IDbContextOptions>());

                Assert.NotNull(context.GetService<ILogger<Random>>());
            }

            using (var serviceScope = appServiceProivder
                .GetRequiredService<IServiceScopeFactory>()
                .CreateScope())
            {
                var context = serviceScope.ServiceProvider.GetService<DbContext>();

                Assert.Same(singleton[0], context.GetService<IInMemoryStoreSource>());
                Assert.Same(singleton[1], context.GetService<ILoggerFactory>());
                Assert.Same(singleton[2], context.GetService<IMemoryCache>());
                Assert.Same(singleton[3], context.GetService<IDbContextOptions>());
            }
        }

        [Fact]
        public void Can_add_non_derived_context_with_options_and_external_services()
        {
            var appServiceProivder = new ServiceCollection()
                .AddDbContext<DbContext>(
                    (p, b) => b.UseInMemoryDatabase()
                        .UseMemoryCache(p.GetService<IMemoryCache>())
                        .UseLoggerFactory(p.GetService<ILoggerFactory>()))
                .BuildServiceProvider();

            var loggerFactory = appServiceProivder.GetService<ILoggerFactory>();
            var memoryCache = appServiceProivder.GetService<IMemoryCache>();

            IDbContextOptions options;
            IInMemoryStoreSource singleton;

            using (var serviceScope = appServiceProivder
                .GetRequiredService<IServiceScopeFactory>()
                .CreateScope())
            {
                var context = serviceScope.ServiceProvider.GetService<DbContext>();

                Assert.NotNull(singleton = context.GetService<IInMemoryStoreSource>());
                Assert.Same(loggerFactory, context.GetService<IDbContextServices>().LoggerFactory);
                Assert.Same(memoryCache, context.GetService<IDbContextServices>().MemoryCache);
                Assert.NotNull(options = context.GetService<IDbContextOptions>());

                Assert.NotNull(context.GetService<ILogger<Random>>());
            }

            using (var serviceScope = appServiceProivder
                .GetRequiredService<IServiceScopeFactory>()
                .CreateScope())
            {
                var context = serviceScope.ServiceProvider.GetService<DbContext>();

                Assert.Same(singleton, context.GetService<IInMemoryStoreSource>());
                Assert.Same(loggerFactory, context.GetService<IDbContextServices>().LoggerFactory);
                Assert.Same(memoryCache, context.GetService<IDbContextServices>().MemoryCache);
                Assert.Same(options, context.GetService<IDbContextOptions>());
            }
        }

        [Fact]
        public void Can_add_non_derived_context_controlling_internal_services_with_options()
        {
            var appServiceProivder = new ServiceCollection()
                .AddEntityFrameworkInMemoryDatabase()
                .AddDbContext<DbContext>((p, b) => b.UseInMemoryDatabase().UseInternalServiceProvider(p))
                .BuildServiceProvider();

            var singleton = new object[4];

            using (var serviceScope = appServiceProivder
                .GetRequiredService<IServiceScopeFactory>()
                .CreateScope())
            {
                var context = serviceScope.ServiceProvider.GetService<DbContext>();

                Assert.NotNull(singleton[0] = context.GetService<IInMemoryStoreSource>());
                Assert.NotNull(singleton[1] = context.GetService<ILoggerFactory>());
                Assert.NotNull(singleton[2] = context.GetService<IMemoryCache>());
                Assert.NotNull(singleton[3] = context.GetService<IDbContextOptions>());

                Assert.NotNull(context.GetService<ILogger<Random>>());
            }

            using (var serviceScope = appServiceProivder
                .GetRequiredService<IServiceScopeFactory>()
                .CreateScope())
            {
                var context = serviceScope.ServiceProvider.GetService<DbContext>();

                Assert.Same(singleton[0], context.GetService<IInMemoryStoreSource>());
                Assert.Same(singleton[1], context.GetService<ILoggerFactory>());
                Assert.Same(singleton[2], context.GetService<IMemoryCache>());
                Assert.Same(singleton[3], context.GetService<IDbContextOptions>());
            }
        }

        [Fact]
        public void Can_add_non_derived_context_controlling_internal_services_with_options_and_external_services()
        {
            var appServiceProivder = new ServiceCollection()
                .AddEntityFrameworkInMemoryDatabase()
                .AddDbContext<DbContext>(
                    (p, b) => b.UseInMemoryDatabase()
                        .UseMemoryCache(p.GetService<IMemoryCache>())
                        .UseLoggerFactory(p.GetService<ILoggerFactory>())
                        .UseInternalServiceProvider(p))
                .BuildServiceProvider();

            var loggerFactory = appServiceProivder.GetService<ILoggerFactory>();
            var memoryCache = appServiceProivder.GetService<IMemoryCache>();

            IDbContextOptions options;
            IInMemoryStoreSource singleton;

            using (var serviceScope = appServiceProivder
                .GetRequiredService<IServiceScopeFactory>()
                .CreateScope())
            {
                var context = serviceScope.ServiceProvider.GetService<DbContext>();

                Assert.NotNull(singleton = context.GetService<IInMemoryStoreSource>());
                Assert.Same(loggerFactory, context.GetService<IDbContextServices>().LoggerFactory);
                Assert.Same(memoryCache, context.GetService<IDbContextServices>().MemoryCache);
                Assert.NotNull(options = context.GetService<IDbContextOptions>());

                Assert.NotNull(context.GetService<ILogger<Random>>());
            }

            using (var serviceScope = appServiceProivder
                .GetRequiredService<IServiceScopeFactory>()
                .CreateScope())
            {
                var context = serviceScope.ServiceProvider.GetService<DbContext>();

                Assert.Same(singleton, context.GetService<IInMemoryStoreSource>());
                Assert.Same(loggerFactory, context.GetService<IDbContextServices>().LoggerFactory);
                Assert.Same(memoryCache, context.GetService<IDbContextServices>().MemoryCache);
                Assert.Same(options, context.GetService<IDbContextOptions>());
            }
        }

        [Theory]
        [InlineData(true, false)]
        [InlineData(false, false)]
        [InlineData(true, true)]
        public void Can_add_derived_context_as_singleton(bool addSingletonFirst, bool useDbContext)
        {
            var appServiceProivder = useDbContext
                ? new ServiceCollection()
                    .AddDbContext<ConstructorTestContextWithOC1A>(ServiceLifetime.Singleton)
                    .BuildServiceProvider()
                : (addSingletonFirst
                    ? new ServiceCollection()
                        .AddSingleton<ConstructorTestContextWithOC1A>()
                        .AddDbContext<ConstructorTestContextWithOC1A>()
                        .BuildServiceProvider()
                    : new ServiceCollection()
                        .AddDbContext<ConstructorTestContextWithOC1A>()
                        .AddSingleton<ConstructorTestContextWithOC1A>()
                        .BuildServiceProvider());

            var singleton = new object[3];
            DbContext context1;
            DbContext context2;

            using (var serviceScope = appServiceProivder
                .GetRequiredService<IServiceScopeFactory>()
                .CreateScope())
            {
                context1 = serviceScope.ServiceProvider.GetService<ConstructorTestContextWithOC1A>();

                Assert.NotNull(singleton[0] = context1.GetService<IInMemoryStoreSource>());
                Assert.NotNull(singleton[1] = context1.GetService<ILoggerFactory>());
                Assert.NotNull(singleton[2] = context1.GetService<IMemoryCache>());

                Assert.NotNull(context1.GetService<ILogger<Random>>());
            }

            Assert.NotNull(context1.Model);

            using (var serviceScope = appServiceProivder
                .GetRequiredService<IServiceScopeFactory>()
                .CreateScope())
            {
                context2 = serviceScope.ServiceProvider.GetService<ConstructorTestContextWithOC1A>();

                Assert.Same(singleton[0], context2.GetService<IInMemoryStoreSource>());
                Assert.Same(singleton[1], context2.GetService<ILoggerFactory>());
                Assert.Same(singleton[2], context2.GetService<IMemoryCache>());
            }

            Assert.Same(context1, context2);
            Assert.Same(context1.Model, context2.Model);
        }

        [Fact]
        public void Throws_when_used_with_parameterless_constructor_context()
        {
            var serviceCollection = new ServiceCollection();

            Assert.Equal(CoreStrings.DbContextMissingConstructor(nameof(ConstructorTestContextWithOC1A)),
                Assert.Throws<ArgumentException>(
                    () => serviceCollection.AddDbContext<ConstructorTestContextWithOC1A>(
                        _ => { })).Message);

            Assert.Equal(CoreStrings.DbContextMissingConstructor(nameof(ConstructorTestContextWithOC1A)),
                Assert.Throws<ArgumentException>(
                    () => serviceCollection.AddDbContext<ConstructorTestContextWithOC1A>(
                        (_, __) => { })).Message);
        }

        [Theory]
        [InlineData(true, false)]
        [InlineData(false, false)]
        [InlineData(true, true)]
        public void Can_add_derived_context_as_singleton_controlling_internal_services(bool addSingletonFirst, bool useDbContext)
        {
            var appServiceProivder = useDbContext
                ? new ServiceCollection()
                    .AddEntityFrameworkInMemoryDatabase()
                    .AddDbContext<ConstructorTestContextWithOC3A>(
                        (p, b) => b.UseInternalServiceProvider(p).UseInMemoryDatabase(),
                        ServiceLifetime.Singleton)
                    .BuildServiceProvider()
                : (addSingletonFirst
                    ? new ServiceCollection()
                        .AddEntityFrameworkInMemoryDatabase()
                        .AddSingleton<ConstructorTestContextWithOC3A>()
                        .AddDbContext<ConstructorTestContextWithOC3A>((p, b) => b.UseInternalServiceProvider(p).UseInMemoryDatabase())
                        .BuildServiceProvider()
                    : new ServiceCollection()
                        .AddEntityFrameworkInMemoryDatabase()
                        .AddDbContext<ConstructorTestContextWithOC3A>((p, b) => b.UseInternalServiceProvider(p).UseInMemoryDatabase())
                        .AddSingleton<ConstructorTestContextWithOC3A>()
                        .BuildServiceProvider());

            var singleton = new object[3];
            DbContext context1;
            DbContext context2;

            using (var serviceScope = appServiceProivder
                .GetRequiredService<IServiceScopeFactory>()
                .CreateScope())
            {
                context1 = serviceScope.ServiceProvider.GetService<ConstructorTestContextWithOC3A>();

                Assert.NotNull(singleton[0] = context1.GetService<IInMemoryStoreSource>());
                Assert.NotNull(singleton[1] = context1.GetService<ILoggerFactory>());
                Assert.NotNull(singleton[2] = context1.GetService<IMemoryCache>());

                Assert.NotNull(context1.GetService<ILogger<Random>>());
            }

            Assert.NotNull(context1.Model);

            using (var serviceScope = appServiceProivder
                .GetRequiredService<IServiceScopeFactory>()
                .CreateScope())
            {
                context2 = serviceScope.ServiceProvider.GetService<ConstructorTestContextWithOC3A>();

                Assert.Same(singleton[0], context2.GetService<IInMemoryStoreSource>());
                Assert.Same(singleton[1], context2.GetService<ILoggerFactory>());
                Assert.Same(singleton[2], context2.GetService<IMemoryCache>());
            }

            Assert.Same(context1, context2);
            Assert.Same(context1.Model, context2.Model);
        }

        [Theory]
        [InlineData(true, false)]
        [InlineData(false, false)]
        [InlineData(true, true)]
        public void Can_add_derived_context_as_transient(bool addTransientFirst, bool useDbContext)
        {
            var appServiceProivder = useDbContext
                ? new ServiceCollection()
                    .AddDbContext<ConstructorTestContextWithOC1A>(ServiceLifetime.Transient)
                    .BuildServiceProvider()
                : (addTransientFirst
                    ? new ServiceCollection()
                        .AddTransient<ConstructorTestContextWithOC1A>()
                        .AddDbContext<ConstructorTestContextWithOC1A>()
                        .BuildServiceProvider()
                    : new ServiceCollection()
                        .AddDbContext<ConstructorTestContextWithOC1A>()
                        .AddTransient<ConstructorTestContextWithOC1A>()
                        .BuildServiceProvider());

            var singleton = new object[3];

            using (var serviceScope = appServiceProivder
                .GetRequiredService<IServiceScopeFactory>()
                .CreateScope())
            {
                var context1 = serviceScope.ServiceProvider.GetService<ConstructorTestContextWithOC1A>();
                var context2 = serviceScope.ServiceProvider.GetService<ConstructorTestContextWithOC1A>();

                Assert.NotSame(context1, context2);

                Assert.NotNull(singleton[0] = context1.GetService<IInMemoryStoreSource>());
                Assert.NotNull(singleton[1] = context1.GetService<ILoggerFactory>());
                Assert.NotNull(singleton[2] = context1.GetService<IMemoryCache>());

                Assert.NotNull(context1.GetService<ILogger<Random>>());

                context1.Dispose();
                Assert.Throws<ObjectDisposedException>(() => context1.Model);
                Assert.NotNull(context2.Model);

                context2.Dispose();
                Assert.Throws<ObjectDisposedException>(() => context2.Model);
            }

            using (var serviceScope = appServiceProivder
                .GetRequiredService<IServiceScopeFactory>()
                .CreateScope())
            {
                var context = serviceScope.ServiceProvider.GetService<ConstructorTestContextWithOC1A>();

                Assert.Same(singleton[0], context.GetService<IInMemoryStoreSource>());
                Assert.Same(singleton[1], context.GetService<ILoggerFactory>());
                Assert.Same(singleton[2], context.GetService<IMemoryCache>());

                context.Dispose();
                Assert.Throws<ObjectDisposedException>(() => context.Model);
            }
        }

        [Theory]
        [InlineData(true, false)]
        [InlineData(false, false)]
        [InlineData(true, true)]
        public void Can_add_derived_context_as_transient_controlling_internal_services(bool addTransientFirst, bool useDbContext)
        {
            var appServiceProivder = useDbContext
                ? new ServiceCollection()
                    .AddEntityFrameworkInMemoryDatabase()
                    .AddDbContext<ConstructorTestContextWithOC3A>(
                        (p, b) => b.UseInternalServiceProvider(p).UseInMemoryDatabase(),
                        ServiceLifetime.Transient)
                    .BuildServiceProvider()
                : (addTransientFirst
                    ? new ServiceCollection()
                        .AddEntityFrameworkInMemoryDatabase()
                        .AddTransient<ConstructorTestContextWithOC3A>()
                        .AddDbContext<ConstructorTestContextWithOC3A>((p, b) => b.UseInternalServiceProvider(p).UseInMemoryDatabase())
                        .BuildServiceProvider()
                    : new ServiceCollection()
                        .AddEntityFrameworkInMemoryDatabase()
                        .AddDbContext<ConstructorTestContextWithOC3A>((p, b) => b.UseInternalServiceProvider(p).UseInMemoryDatabase())
                        .AddTransient<ConstructorTestContextWithOC3A>()
                        .BuildServiceProvider());

            var singleton = new object[3];

            using (var serviceScope = appServiceProivder
                .GetRequiredService<IServiceScopeFactory>()
                .CreateScope())
            {
                var context1 = serviceScope.ServiceProvider.GetService<ConstructorTestContextWithOC3A>();
                var context2 = serviceScope.ServiceProvider.GetService<ConstructorTestContextWithOC3A>();

                Assert.NotSame(context1, context2);

                Assert.NotNull(singleton[0] = context1.GetService<IInMemoryStoreSource>());
                Assert.NotNull(singleton[1] = context1.GetService<ILoggerFactory>());
                Assert.NotNull(singleton[2] = context1.GetService<IMemoryCache>());

                Assert.NotNull(context1.GetService<ILogger<Random>>());

                context1.Dispose();
                Assert.Throws<ObjectDisposedException>(() => context1.Model);
                Assert.NotNull(context2.Model);

                context2.Dispose();
                Assert.Throws<ObjectDisposedException>(() => context2.Model);
            }

            using (var serviceScope = appServiceProivder
                .GetRequiredService<IServiceScopeFactory>()
                .CreateScope())
            {
                var context = serviceScope.ServiceProvider.GetService<ConstructorTestContextWithOC3A>();

                Assert.Same(singleton[0], context.GetService<IInMemoryStoreSource>());
                Assert.Same(singleton[1], context.GetService<ILoggerFactory>());
                Assert.Same(singleton[2], context.GetService<IMemoryCache>());

                context.Dispose();
                Assert.Throws<ObjectDisposedException>(() => context.Model);
            }
        }

        [Theory]
        [InlineData(true)]
        [InlineData(false)]
        public void Can_add_non_derived_context_as_singleton(bool addSingletonFirst)
        {
            var appServiceProivder = addSingletonFirst
                ? new ServiceCollection()
                    .AddSingleton<DbContext>()
                    .AddDbContext<DbContext>(b => b.UseInMemoryDatabase())
                    .BuildServiceProvider()
                : new ServiceCollection()
                    .AddDbContext<DbContext>(b => b.UseInMemoryDatabase())
                    .AddSingleton<DbContext>()
                    .BuildServiceProvider();

            var singleton = new object[3];
            DbContext context1;
            DbContext context2;

            using (var serviceScope = appServiceProivder
                .GetRequiredService<IServiceScopeFactory>()
                .CreateScope())
            {
                context1 = serviceScope.ServiceProvider.GetService<DbContext>();

                Assert.NotNull(singleton[0] = context1.GetService<IInMemoryStoreSource>());
                Assert.NotNull(singleton[1] = context1.GetService<ILoggerFactory>());
                Assert.NotNull(singleton[2] = context1.GetService<IMemoryCache>());

                Assert.NotNull(context1.GetService<ILogger<Random>>());
            }

            Assert.NotNull(context1.Model);

            using (var serviceScope = appServiceProivder
                .GetRequiredService<IServiceScopeFactory>()
                .CreateScope())
            {
                context2 = serviceScope.ServiceProvider.GetService<DbContext>();

                Assert.Same(singleton[0], context2.GetService<IInMemoryStoreSource>());
                Assert.Same(singleton[1], context2.GetService<ILoggerFactory>());
                Assert.Same(singleton[2], context2.GetService<IMemoryCache>());
            }

            Assert.Same(context1, context2);
            Assert.Same(context1.Model, context2.Model);
        }

        [Theory]
        [InlineData(true, true)]
        [InlineData(false, true)]
        [InlineData(true, false)]
        [InlineData(false, false)]
        public void Can_add_non_derived_context_as_singleton_controlling_internal_services(bool addSingletonFirst, bool addEfFirst)
        {
            var serviceCollection = new ServiceCollection();

            if (addEfFirst)
            {
                serviceCollection.AddEntityFrameworkInMemoryDatabase();
            }

            if (addSingletonFirst)
            {
                serviceCollection
                    .AddSingleton<DbContext>()
                    .AddDbContext<DbContext>((p, b) => b.UseInMemoryDatabase().UseInternalServiceProvider(p));
            }
            else
            {
                serviceCollection
                    .AddDbContext<DbContext>((p, b) => b.UseInMemoryDatabase().UseInternalServiceProvider(p))
                    .AddSingleton<DbContext>();
            }

            if (!addEfFirst)
            {
                serviceCollection.AddEntityFrameworkInMemoryDatabase();
            }

            var appServiceProivder = serviceCollection.BuildServiceProvider();

            var singleton = new object[3];
            DbContext context1;
            DbContext context2;

            using (var serviceScope = appServiceProivder
                .GetRequiredService<IServiceScopeFactory>()
                .CreateScope())
            {
                context1 = serviceScope.ServiceProvider.GetService<DbContext>();

                Assert.NotNull(singleton[0] = context1.GetService<IInMemoryStoreSource>());
                Assert.NotNull(singleton[1] = context1.GetService<ILoggerFactory>());
                Assert.NotNull(singleton[2] = context1.GetService<IMemoryCache>());

                Assert.NotNull(context1.GetService<ILogger<Random>>());
            }

            Assert.NotNull(context1.Model);

            using (var serviceScope = appServiceProivder
                .GetRequiredService<IServiceScopeFactory>()
                .CreateScope())
            {
                context2 = serviceScope.ServiceProvider.GetService<DbContext>();

                Assert.Same(singleton[0], context2.GetService<IInMemoryStoreSource>());
                Assert.Same(singleton[1], context2.GetService<ILoggerFactory>());
                Assert.Same(singleton[2], context2.GetService<IMemoryCache>());
            }

            Assert.Same(context1, context2);
            Assert.Same(context1.Model, context2.Model);
        }

        [Theory]
        [InlineData(true)]
        [InlineData(false)]
        public void Can_add_non_derived_context_as_transient(bool addTransientFirst)
        {
            var appServiceProivder = addTransientFirst
                ? new ServiceCollection()
                    .AddTransient<DbContext>()
                    .AddDbContext<DbContext>(b => b.UseInMemoryDatabase())
                    .BuildServiceProvider()
                : new ServiceCollection()
                    .AddDbContext<DbContext>(b => b.UseInMemoryDatabase())
                    .AddTransient<DbContext>()
                    .BuildServiceProvider();

            var singleton = new object[3];

            using (var serviceScope = appServiceProivder
                .GetRequiredService<IServiceScopeFactory>()
                .CreateScope())
            {
                var context1 = serviceScope.ServiceProvider.GetService<DbContext>();
                var context2 = serviceScope.ServiceProvider.GetService<DbContext>();

                Assert.NotSame(context1, context2);

                Assert.NotNull(singleton[0] = context1.GetService<IInMemoryStoreSource>());
                Assert.NotNull(singleton[1] = context1.GetService<ILoggerFactory>());
                Assert.NotNull(singleton[2] = context1.GetService<IMemoryCache>());

                Assert.NotNull(context1.GetService<ILogger<Random>>());

                context1.Dispose();
                Assert.Throws<ObjectDisposedException>(() => context1.Model);
                Assert.NotNull(context2.Model);

                context2.Dispose();
                Assert.Throws<ObjectDisposedException>(() => context2.Model);
            }

            using (var serviceScope = appServiceProivder
                .GetRequiredService<IServiceScopeFactory>()
                .CreateScope())
            {
                var context = serviceScope.ServiceProvider.GetService<DbContext>();

                Assert.Same(singleton[0], context.GetService<IInMemoryStoreSource>());
                Assert.Same(singleton[1], context.GetService<ILoggerFactory>());
                Assert.Same(singleton[2], context.GetService<IMemoryCache>());

                context.Dispose();
                Assert.Throws<ObjectDisposedException>(() => context.Model);
            }
        }

        [Theory]
        [InlineData(true, true)]
        [InlineData(false, true)]
        [InlineData(true, false)]
        [InlineData(false, false)]
        public void Can_add_non_derived_context_as_transient_controlling_internal_services(bool addTransientFirst, bool addEfFirst)
        {
            var serviceCollection = new ServiceCollection();

            if (addEfFirst)
            {
                serviceCollection.AddEntityFrameworkInMemoryDatabase();
            }

            if (addTransientFirst)
            {
                serviceCollection
                    .AddTransient<DbContext>()
                    .AddDbContext<DbContext>((p, b) => b.UseInMemoryDatabase().UseInternalServiceProvider(p));
            }
            else
            {
                serviceCollection
                    .AddDbContext<DbContext>((p, b) => b.UseInMemoryDatabase().UseInternalServiceProvider(p))
                    .AddTransient<DbContext>();
            }

            if (!addEfFirst)
            {
                serviceCollection.AddEntityFrameworkInMemoryDatabase();
            }

            var appServiceProivder = serviceCollection.BuildServiceProvider();

            var singleton = new object[3];

            using (var serviceScope = appServiceProivder
                .GetRequiredService<IServiceScopeFactory>()
                .CreateScope())
            {
                var context1 = serviceScope.ServiceProvider.GetService<DbContext>();
                var context2 = serviceScope.ServiceProvider.GetService<DbContext>();

                Assert.NotSame(context1, context2);

                Assert.NotNull(singleton[0] = context1.GetService<IInMemoryStoreSource>());
                Assert.NotNull(singleton[1] = context1.GetService<ILoggerFactory>());
                Assert.NotNull(singleton[2] = context1.GetService<IMemoryCache>());

                Assert.NotNull(context1.GetService<ILogger<Random>>());

                context1.Dispose();
                Assert.Throws<ObjectDisposedException>(() => context1.Model);
                Assert.NotNull(context2.Model);

                context2.Dispose();
                Assert.Throws<ObjectDisposedException>(() => context2.Model);
            }

            using (var serviceScope = appServiceProivder
                .GetRequiredService<IServiceScopeFactory>()
                .CreateScope())
            {
                var context = serviceScope.ServiceProvider.GetService<DbContext>();

                Assert.Same(singleton[0], context.GetService<IInMemoryStoreSource>());
                Assert.Same(singleton[1], context.GetService<ILoggerFactory>());
                Assert.Same(singleton[2], context.GetService<IMemoryCache>());

                context.Dispose();
                Assert.Throws<ObjectDisposedException>(() => context.Model);
            }
        }

        [Fact]
        public void Can_use_logger_before_context_exists_and_after_disposed()
        {
            var appServiceProivder = new ServiceCollection()
                .AddEntityFrameworkInMemoryDatabase()
                .AddDbContext<DbContext>((p, b) => b.UseInMemoryDatabase().UseInternalServiceProvider(p))
                .BuildServiceProvider();

            Assert.NotNull(appServiceProivder.GetService<ILogger<Random>>());

            using (var serviceScope = appServiceProivder
                .GetRequiredService<IServiceScopeFactory>()
                .CreateScope())
            {
                var context = serviceScope.ServiceProvider.GetService<DbContext>();
                var _ = context.Model;

                Assert.NotNull(context.GetService<ILogger<Random>>());
            }

            Assert.NotNull(appServiceProivder.GetService<ILogger<Random>>());
        }

        [Fact]
        public void Can_use_logger_before_context_exists_and_after_disposed_when_logger_factory_replaced()
        {
            WrappingLoggerFactory loggerFactory = null;

            var appServiceProivder = new ServiceCollection()
                .AddEntityFrameworkInMemoryDatabase()
                .AddDbContext<DbContext>((p, b) =>
                    b.UseInMemoryDatabase()
                        .UseInternalServiceProvider(p)
                        .UseLoggerFactory(loggerFactory = new WrappingLoggerFactory(p.GetService<ILoggerFactory>())))
                .BuildServiceProvider();

            Assert.NotNull(appServiceProivder.GetService<ILogger<Random>>());
            Assert.Null(loggerFactory);

            using (var serviceScope = appServiceProivder
                .GetRequiredService<IServiceScopeFactory>()
                .CreateScope())
            {
                var context = serviceScope.ServiceProvider.GetService<DbContext>();
                var _ = context.Model;

                Assert.NotNull(context.GetService<ILogger<Random>>());

                Assert.Equal(1, loggerFactory.CreatedLoggers.Count(n => n == "System.Random"));
            }

            Assert.NotNull(appServiceProivder.GetService<ILogger<Random>>());
            Assert.Equal(1, loggerFactory.CreatedLoggers.Count(n => n == "System.Random"));
        }

        [Fact]
        public void Can_use_memory_cache_before_context_exists_and_after_disposed()
        {
            var appServiceProivder = new ServiceCollection()
                .AddEntityFrameworkInMemoryDatabase()
                .AddDbContext<DbContext>((p, b) => b.UseInMemoryDatabase().UseInternalServiceProvider(p))
                .BuildServiceProvider();

            var memoryCache = appServiceProivder.GetService<IMemoryCache>();
            Assert.NotNull(memoryCache);

            using (var serviceScope = appServiceProivder
                .GetRequiredService<IServiceScopeFactory>()
                .CreateScope())
            {
                var context = serviceScope.ServiceProvider.GetService<DbContext>();
                var _ = context.Model;

                Assert.Same(memoryCache, context.GetService<IMemoryCache>());
            }

            Assert.Same(memoryCache, appServiceProivder.GetService<IMemoryCache>());
        }

        [Fact]
        public void Can_use_memory_cache_before_context_exists_and_after_disposed_when_logger_factory_replaced()
        {
            var replacecMemoryCache = new MemoryCache(new MemoryCacheOptions());
            var appServiceProivder = new ServiceCollection()
                .AddEntityFrameworkInMemoryDatabase()
                .AddDbContext<DbContext>((p, b) =>
                    b.UseInMemoryDatabase()
                        .UseInternalServiceProvider(p)
                        .UseMemoryCache(replacecMemoryCache))
                .BuildServiceProvider();

            var memoryCache = appServiceProivder.GetService<IMemoryCache>();
            Assert.NotSame(replacecMemoryCache, memoryCache);

            using (var serviceScope = appServiceProivder
                .GetRequiredService<IServiceScopeFactory>()
                .CreateScope())
            {
                var context = serviceScope.ServiceProvider.GetService<DbContext>();
                var _ = context.Model;

                Assert.Same(replacecMemoryCache, context.GetService<IDbContextServices>().MemoryCache);
            }

            Assert.Same(memoryCache, appServiceProivder.GetService<IMemoryCache>());
        }

        [Fact]
        public void Throws_with_new_when_no_EF_services()
        {
            var options = new DbContextOptionsBuilder<ConstructorTestContextWithSets>()
                .UseInternalServiceProvider(new ServiceCollection().BuildServiceProvider())
                .Options;

            Assert.Equal(
                CoreStrings.NoEfServices,
                Assert.Throws<InvalidOperationException>(() => new ConstructorTestContextWithSets(options)).Message);
        }

        [Fact]
        public void Throws_with_add_when_no_EF_services()
        {
            var appServiceProivder = new ServiceCollection()
                .AddDbContext<ConstructorTestContextWithSets>(
                    (p, b) => b.UseInternalServiceProvider(p))
                .BuildServiceProvider();

            using (var serviceScope = appServiceProivder
                .GetRequiredService<IServiceScopeFactory>()
                .CreateScope())
            {
                Assert.Equal(
                    CoreStrings.NoEfServices,
                    Assert.Throws<InvalidOperationException>(
                        () => serviceScope.ServiceProvider.GetService<ConstructorTestContextWithSets>()).Message);
            }
        }

        [Fact]
        public void Throws_with_new_when_no_EF_services_and_no_sets()
        {
            var options = new DbContextOptionsBuilder<ConstructorTestContext1A>()
                .UseInternalServiceProvider(new ServiceCollection().BuildServiceProvider())
                .Options;

            Assert.Equal(
                CoreStrings.NoEfServices,
                Assert.Throws<InvalidOperationException>(() => new ConstructorTestContext1A(options)).Message);
        }

        [Fact]
        public void Throws_with_add_when_no_EF_services_and_no_sets()
        {
            var appServiceProivder = new ServiceCollection()
                .AddDbContext<ConstructorTestContext1A>(
                    (p, b) => b.UseInternalServiceProvider(p))
                .BuildServiceProvider();

            using (var serviceScope = appServiceProivder
                .GetRequiredService<IServiceScopeFactory>()
                .CreateScope())
            {
                Assert.Equal(
                    CoreStrings.NoEfServices,
                    Assert.Throws<InvalidOperationException>(
                        () => serviceScope.ServiceProvider.GetService<ConstructorTestContext1A>()).Message);
            }
        }

        [Fact]
        public void Throws_with_new_when_no_provider()
        {
            var options = new DbContextOptionsBuilder<ConstructorTestContextWithSets>()
                .UseInternalServiceProvider(new ServiceCollection().AddEntityFramework().BuildServiceProvider())
                .Options;

            using (var context = new ConstructorTestContextWithSets(options))
            {
                Assert.Equal(
                    CoreStrings.NoProviderConfigured,
                    Assert.Throws<InvalidOperationException>(() => context.Model).Message);
            }
        }

        [Fact]
        public void Throws_with_add_when_no_provider()
        {
            var appServiceProivder = new ServiceCollection()
                .AddEntityFramework()
                .AddDbContext<ConstructorTestContextWithSets>(
                    (p, b) => b.UseInternalServiceProvider(p))
                .BuildServiceProvider();

            using (var serviceScope = appServiceProivder
                .GetRequiredService<IServiceScopeFactory>()
                .CreateScope())
            {
                var context = serviceScope.ServiceProvider.GetService<ConstructorTestContextWithSets>();

                Assert.Equal(
                    CoreStrings.NoProviderConfigured,
                    Assert.Throws<InvalidOperationException>(() => context.Model).Message);
            }
        }

        [Fact]
        public void Throws_with_new_when_no_provider_and_no_sets()
        {
            var options = new DbContextOptionsBuilder<ConstructorTestContext1A>()
                .UseInternalServiceProvider(new ServiceCollection().AddEntityFramework().BuildServiceProvider())
                .Options;

            using (var context = new ConstructorTestContext1A(options))
            {
                Assert.Equal(
                    CoreStrings.NoProviderConfigured,
                    Assert.Throws<InvalidOperationException>(() => context.Model).Message);
            }
        }

        [Fact]
        public void Throws_with_add_when_no_provider_and_no_sets()
        {
            var appServiceProivder = new ServiceCollection()
                .AddEntityFramework()
                .AddDbContext<ConstructorTestContext1A>(
                    (p, b) => b.UseInternalServiceProvider(p))
                .BuildServiceProvider();

            using (var serviceScope = appServiceProivder
                .GetRequiredService<IServiceScopeFactory>()
                .CreateScope())
            {
                var context = serviceScope.ServiceProvider.GetService<ConstructorTestContext1A>();

                Assert.Equal(
                    CoreStrings.NoProviderConfigured,
                    Assert.Throws<InvalidOperationException>(() => context.Model).Message);
            }
        }

        [Fact]
        public void Throws_with_new_when_no_EF_services_because_parameterless_constructor()
        {
            using (var context = new ConstructorTestContextNoConfigurationWithSets())
            {
                Assert.Equal(
                    CoreStrings.NoProviderConfigured,
                    Assert.Throws<InvalidOperationException>(() => context.Model).Message);
            }
        }

        [Fact]
        public void Throws_with_add_when_no_EF_services_because_parameterless_constructor()
        {
            var appServiceProivder = new ServiceCollection()
                .AddDbContext<ConstructorTestContextNoConfigurationWithSets>()
                .BuildServiceProvider();

            using (var serviceScope = appServiceProivder
                .GetRequiredService<IServiceScopeFactory>()
                .CreateScope())
            {
                var context = serviceScope.ServiceProvider.GetService<ConstructorTestContextNoConfigurationWithSets>();

                Assert.Equal(
                    CoreStrings.NoProviderConfigured,
                    Assert.Throws<InvalidOperationException>(() => context.Model).Message);
            }
        }

        [Fact]
        public void Throws_with_new_when_no_EF_services_and_no_sets_because_parameterless_constructor()
        {
            using (var context = new ConstructorTestContextNoConfiguration())
            {
                Assert.Equal(
                    CoreStrings.NoProviderConfigured,
                    Assert.Throws<InvalidOperationException>(() => context.Model).Message);
            }
        }

        [Fact]
        public void Throws_with_add_when_no_EF_services_and_no_sets_because_parameterless_constructor()
        {
            var appServiceProivder = new ServiceCollection()
                .AddDbContext<ConstructorTestContextNoConfiguration>()
                .BuildServiceProvider();

            using (var serviceScope = appServiceProivder
                .GetRequiredService<IServiceScopeFactory>()
                .CreateScope())
            {
                var context = serviceScope.ServiceProvider.GetService<ConstructorTestContextNoConfiguration>();

                Assert.Equal(
                    CoreStrings.NoProviderConfigured,
                    Assert.Throws<InvalidOperationException>(() => context.Model).Message);
            }
        }

        [Fact]
        public void Can_replace_services_in_OnConfiguring()
        {
            object replacedSingleton;
            object replacedScoped;
            object replacedProviderService;

            using (var context = new ReplaceServiceContext1())
            {
                Assert.NotNull(replacedSingleton = context.GetService<IModelCustomizer>());
                Assert.IsType<CustomModelCustomizer>(replacedSingleton);

                Assert.NotNull(replacedScoped = context.GetService<IValueGeneratorSelector>());
                Assert.IsType<CustomInMemoryValueGeneratorSelector>(replacedScoped);

                Assert.NotNull(replacedProviderService = context.GetService<IInMemoryTableFactory>());
                Assert.IsType<CustomInMemoryTableFactory>(replacedProviderService);
            }

            using (var context = new ReplaceServiceContext1())
            {
                Assert.Same(replacedSingleton, context.GetService<IModelCustomizer>());
                Assert.NotSame(replacedScoped, context.GetService<IValueGeneratorSelector>());
                Assert.Same(replacedProviderService, context.GetService<IInMemoryTableFactory>());
            }
        }

        private class ReplaceServiceContext1 : DbContext
        {
            protected internal override void OnConfiguring(DbContextOptionsBuilder optionsBuilder)
                => optionsBuilder
                    .ReplaceService<IModelCustomizer, CustomModelCustomizer>()
                    .ReplaceService<IValueGeneratorSelector, CustomInMemoryValueGeneratorSelector>()
                    .ReplaceService<IInMemoryTableFactory, CustomInMemoryTableFactory>()
                    .UseInMemoryDatabase();
        }

        private class CustomModelCustomizer : ModelCustomizer
        {
        }

        private class CustomInMemoryValueGeneratorSelector : InMemoryValueGeneratorSelector
        {
            public CustomInMemoryValueGeneratorSelector(IValueGeneratorCache cache)
                : base(cache)
            {
            }
        }

        private class CustomInMemoryTableFactory : InMemoryTableFactory
        {
        }

        [Fact]
        public void Can_replace_services_in_passed_options()
        {
            var options = new DbContextOptionsBuilder<ConstructorTestContextWithOC3A>()
                .UseInMemoryDatabase()
                .ReplaceService<IModelCustomizer, CustomModelCustomizer>()
                .ReplaceService<IValueGeneratorSelector, CustomInMemoryValueGeneratorSelector>()
                .ReplaceService<IInMemoryTableFactory, CustomInMemoryTableFactory>()
                .Options;

            object replacedSingleton;
            object replacedScoped;
            object replacedProviderService;

            using (var context = new ConstructorTestContextWithOC3A(options))
            {
                Assert.NotNull(replacedSingleton = context.GetService<IModelCustomizer>());
                Assert.IsType<CustomModelCustomizer>(replacedSingleton);

                Assert.NotNull(replacedScoped = context.GetService<IValueGeneratorSelector>());
                Assert.IsType<CustomInMemoryValueGeneratorSelector>(replacedScoped);

                Assert.NotNull(replacedProviderService = context.GetService<IInMemoryTableFactory>());
                Assert.IsType<CustomInMemoryTableFactory>(replacedProviderService);
            }

            using (var context = new ConstructorTestContextWithOC3A(options))
            {
                Assert.Same(replacedSingleton, context.GetService<IModelCustomizer>());
                Assert.NotSame(replacedScoped, context.GetService<IValueGeneratorSelector>());
                Assert.Same(replacedProviderService, context.GetService<IInMemoryTableFactory>());
            }
        }

        [Fact]
        public void Can_replace_services_using_AddDbContext()
        {
            var appServiceProivder = new ServiceCollection()
                .AddDbContext<ConstructorTestContextWithOC3A>(
                    b => b.ReplaceService<IModelCustomizer, CustomModelCustomizer>()
                        .ReplaceService<IValueGeneratorSelector, CustomInMemoryValueGeneratorSelector>()
                        .ReplaceService<IInMemoryTableFactory, CustomInMemoryTableFactory>()
                        .UseInMemoryDatabase())
                .BuildServiceProvider();

            object replacedSingleton;
            object replacedScoped;
            object replacedProviderService;

            using (var serviceScope = appServiceProivder
                .GetRequiredService<IServiceScopeFactory>()
                .CreateScope())
            {
                var context = serviceScope.ServiceProvider.GetService<ConstructorTestContextWithOC3A>();

                Assert.NotNull(replacedSingleton = context.GetService<IModelCustomizer>());
                Assert.IsType<CustomModelCustomizer>(replacedSingleton);

                Assert.NotNull(replacedScoped = context.GetService<IValueGeneratorSelector>());
                Assert.IsType<CustomInMemoryValueGeneratorSelector>(replacedScoped);

                Assert.NotNull(replacedProviderService = context.GetService<IInMemoryTableFactory>());
                Assert.IsType<CustomInMemoryTableFactory>(replacedProviderService);
            }

            using (var serviceScope = appServiceProivder
                .GetRequiredService<IServiceScopeFactory>()
                .CreateScope())
            {
                var context = serviceScope.ServiceProvider.GetService<ConstructorTestContextWithOC3A>();

                Assert.Same(replacedSingleton, context.GetService<IModelCustomizer>());
                Assert.NotSame(replacedScoped, context.GetService<IValueGeneratorSelector>());
                Assert.Same(replacedProviderService, context.GetService<IInMemoryTableFactory>());
            }
        }

        [Fact]
        public void Throws_replacing_services_in_OnConfiguring_when_UseInternalServiceProvider()
        {
            using (var context = new ReplaceServiceContext2())
            {
                Assert.Equal(
                    CoreStrings.InvalidReplaceService(
                        nameof(DbContextOptionsBuilder.ReplaceService), nameof(DbContextOptionsBuilder.UseInternalServiceProvider)),
                    Assert.Throws<InvalidOperationException>(() => context.Model).Message);
            }
        }

        private class ReplaceServiceContext2 : DbContext
        {
            protected internal override void OnConfiguring(DbContextOptionsBuilder optionsBuilder)
                => optionsBuilder
                    .ReplaceService<IModelCustomizer, CustomModelCustomizer>()
                    .UseInternalServiceProvider(new ServiceCollection()
                        .AddEntityFrameworkInMemoryDatabase()
                        .BuildServiceProvider())
                    .UseInMemoryDatabase();
        }

        [Fact]
        public void Throws_replacing_services_in_options_when_UseInternalServiceProvider()
        {
            var options = new DbContextOptionsBuilder<ConstructorTestContextWithOC3A>()
                .UseInMemoryDatabase()
                .UseInternalServiceProvider(new ServiceCollection()
                    .AddEntityFrameworkInMemoryDatabase()
                    .BuildServiceProvider())
                .ReplaceService<IInMemoryTableFactory, CustomInMemoryTableFactory>()
                .Options;

            Assert.Equal(
                CoreStrings.InvalidReplaceService(
                    nameof(DbContextOptionsBuilder.ReplaceService), nameof(DbContextOptionsBuilder.UseInternalServiceProvider)),
                Assert.Throws<InvalidOperationException>(() => new ConstructorTestContextWithOC3A(options)).Message);
        }

        [Fact]
        public void Throws_replacing_services_with_AddDbContext_when_UseInternalServiceProvider()
        {
            var appServiceProivder = new ServiceCollection()
                .AddEntityFrameworkInMemoryDatabase()
                .AddDbContext<ConstructorTestContextWithOC3A>(
                    (p, b) => b.ReplaceService<IInMemoryTableFactory, CustomInMemoryTableFactory>()
                        .UseInMemoryDatabase()
                        .UseInternalServiceProvider(p))
                .BuildServiceProvider();

            using (var serviceScope = appServiceProivder
                .GetRequiredService<IServiceScopeFactory>()
                .CreateScope())
            {
                Assert.Equal(
                    CoreStrings.InvalidReplaceService(
                        nameof(DbContextOptionsBuilder.ReplaceService), nameof(DbContextOptionsBuilder.UseInternalServiceProvider)),
                    Assert.Throws<InvalidOperationException>(
                        () => serviceScope.ServiceProvider.GetService<ConstructorTestContextWithOC3A>()).Message);
            }
        }

        private class WrappingLoggerFactory : ILoggerFactory
        {
            private readonly ILoggerFactory _loggerFactory;

            public IList<string> CreatedLoggers { get; } = new List<string>();

            public WrappingLoggerFactory(ILoggerFactory loggerFactory)
            {
                _loggerFactory = loggerFactory;
            }

            public void Dispose() => _loggerFactory.Dispose();

            public ILogger CreateLogger(string categoryName)
            {
                CreatedLoggers.Add(categoryName);

                return _loggerFactory.CreateLogger(categoryName);
            }

            public void AddProvider(ILoggerProvider provider) => _loggerFactory.AddProvider(provider);
        }

        private class ConstructorTestContext1A : DbContext
        {
            public ConstructorTestContext1A(DbContextOptions options)
                : base(options)
            {
            }
        }

        private class ConstructorTestContextWithSets : DbContext
        {
            public ConstructorTestContextWithSets(DbContextOptions options)
                : base(options)
            {
            }

            public DbSet<Product> Products { get; set; }
        }

        private class ConstructorTestContextNoConfiguration : DbContext
        {
        }

        private class ConstructorTestContextNoConfigurationWithSets : DbContext
        {
            public DbSet<Product> Products { get; set; }
        }

        private class ConstructorTestContextWithOCBase : DbContext
        {
            private readonly IServiceProvider _internalServicesProvider;
            private readonly ILoggerFactory _loggerFactory;
            private readonly IMemoryCache _memoryCache;
            private readonly bool _isConfigured;

            protected ConstructorTestContextWithOCBase(
                ILoggerFactory loggerFactory = null,
                IMemoryCache memoryCache = null)
            {
                _loggerFactory = loggerFactory;
                _memoryCache = memoryCache;
            }

            protected ConstructorTestContextWithOCBase(
                IServiceProvider internalServicesProvider,
                ILoggerFactory loggerFactory = null,
                IMemoryCache memoryCache = null)
            {
                _internalServicesProvider = internalServicesProvider;
                _loggerFactory = loggerFactory;
                _memoryCache = memoryCache;
            }

            protected ConstructorTestContextWithOCBase(
                DbContextOptions options,
                ILoggerFactory loggerFactory = null,
                IMemoryCache memoryCache = null)
                : base(options)
            {
                _loggerFactory = loggerFactory;
                _memoryCache = memoryCache;
                _isConfigured = true;
            }

            protected internal override void OnConfiguring(DbContextOptionsBuilder optionsBuilder)
            {
                Assert.Equal(_isConfigured, optionsBuilder.IsConfigured);

                if (!optionsBuilder.IsConfigured)
                {
                    optionsBuilder.UseInMemoryDatabase();
                }

                if (_internalServicesProvider != null)
                {
                    optionsBuilder.UseInternalServiceProvider(_internalServicesProvider);
                }

                if (_memoryCache != null)
                {
                    optionsBuilder.UseMemoryCache(_memoryCache);
                }

                if (_loggerFactory != null)
                {
                    optionsBuilder.UseLoggerFactory(_loggerFactory);
                }
            }
        }

        private class ConstructorTestContextWithOC1A : ConstructorTestContextWithOCBase
        {
        }

        private class ConstructorTestContextWithOC2A : ConstructorTestContextWithOCBase
        {
            public ConstructorTestContextWithOC2A(
                IServiceProvider internalServicesProvider)
                : base(internalServicesProvider)
            {
            }
        }

        private class ConstructorTestContextWithOC3A : ConstructorTestContextWithOCBase
        {
            public ConstructorTestContextWithOC3A(
                DbContextOptions options)
                : base(options)
            {
            }
        }

        private class ConstructorTestContextWithOC1B : ConstructorTestContextWithOCBase
        {
            public ConstructorTestContextWithOC1B(
                ILoggerFactory loggerFactory,
                IMemoryCache memoryCache)
                : base(loggerFactory, memoryCache)
            {
            }
        }

        private class ConstructorTestContextWithOC2B : ConstructorTestContextWithOCBase
        {
            public ConstructorTestContextWithOC2B(
                IServiceProvider internalServicesProvider,
                ILoggerFactory loggerFactory,
                IMemoryCache memoryCache)
                : base(internalServicesProvider, loggerFactory, memoryCache)
            {
            }
        }

        [Fact]
        public void Throws_when_wrong_DbContextOptions_used()
        {
            var options = new DbContextOptionsBuilder<NonGenericOptions1>()
                .UseInternalServiceProvider(new ServiceCollection().BuildServiceProvider())
                .Options;

            Assert.Equal(
                CoreStrings.NonGenericOptions(nameof(NonGenericOptions2)),
                Assert.Throws<InvalidOperationException>(() => new NonGenericOptions2(options)).Message);
        }

        [Fact]
        public void Throws_when_adding_two_contexts_using_non_generic_options()
        {
            var appServiceProivder = new ServiceCollection()
                .AddDbContext<NonGenericOptions2>(b => b.UseInMemoryDatabase())
                .AddDbContext<NonGenericOptions1>(b => b.UseInMemoryDatabase())
                .BuildServiceProvider();

            using (var serviceScope = appServiceProivder
                .GetRequiredService<IServiceScopeFactory>()
                .CreateScope())
            {
                Assert.Equal(
                    CoreStrings.NonGenericOptions(nameof(NonGenericOptions2)),
                    Assert.Throws<InvalidOperationException>(() =>
                        {
                            serviceScope.ServiceProvider.GetService<NonGenericOptions1>();
                            serviceScope.ServiceProvider.GetService<NonGenericOptions2>();
                        }).Message);
            }
        }

        private class NonGenericOptions1 : DbContext
        {
            public NonGenericOptions1(DbContextOptions options)
                : base(options)
            {
            }
        }

        private class NonGenericOptions2 : DbContext
        {
            public NonGenericOptions2(DbContextOptions options)
                : base(options)
            {
            }
        }

        [Fact]
        public void AddDbContext_adds_options_for_all_types()
        {
            var services = new ServiceCollection()
                .AddSingleton<DbContextOptions>(_ => new DbContextOptions<NonGenericOptions1>())
                .AddDbContext<NonGenericOptions1>()
                .AddDbContext<NonGenericOptions2>()
                .BuildServiceProvider();

            Assert.Equal(3, services.GetServices<DbContextOptions>().Count());
            Assert.Equal(2, services.GetServices<DbContextOptions>()
                .Select(o => o.ContextType)
                .Distinct()
                .Count());
        }

        [Fact]
        public void Last_DbContextOptions_in_serviceCollection_selected()
        {
            var services = new ServiceCollection()
                .AddDbContext<NonGenericOptions1>()
                .AddDbContext<NonGenericOptions2>()
                .BuildServiceProvider();

            Assert.Equal(typeof(NonGenericOptions2), services.GetService<DbContextOptions>().ContextType);
        }

        [Fact]
        public void Model_cannot_be_used_in_OnModelCreating()
        {
            var serviceProvider = new ServiceCollection()
                .AddEntityFrameworkInMemoryDatabase()
                .BuildServiceProvider();

            using (var context = new UseModelInOnModelCreatingContext(serviceProvider))
            {
                Assert.Equal(
                    CoreStrings.RecursiveOnModelCreating,
                    Assert.Throws<InvalidOperationException>(() => context.Model).Message);
            }
        }

        private class UseModelInOnModelCreatingContext : DbContext
        {
            private readonly IServiceProvider _serviceProvider;

            public UseModelInOnModelCreatingContext(IServiceProvider serviceProvider)
            {
                _serviceProvider = serviceProvider;
            }

            public DbSet<Product> Products { get; set; }

            protected internal override void OnModelCreating(ModelBuilder modelBuilder)
            {
                var _ = Model;
            }

            protected internal override void OnConfiguring(DbContextOptionsBuilder optionsBuilder)
                => optionsBuilder
                    .UseInMemoryDatabase()
                    .UseInternalServiceProvider(_serviceProvider);
        }

        [Fact]
        public void Context_cannot_be_used_in_OnModelCreating()
        {
            var serviceProvider = new ServiceCollection()
                .AddEntityFrameworkInMemoryDatabase()
                .BuildServiceProvider();

            using (var context = new UseInOnModelCreatingContext(serviceProvider))
            {
                Assert.Equal(
                    CoreStrings.RecursiveOnModelCreating,
                    Assert.Throws<InvalidOperationException>(() => context.Products.ToList()).Message);
            }
        }

        private class UseInOnModelCreatingContext : DbContext
        {
            private readonly IServiceProvider _serviceProvider;

            public UseInOnModelCreatingContext(IServiceProvider serviceProvider)
            {
                _serviceProvider = serviceProvider;
            }

            public DbSet<Product> Products { get; set; }

            protected internal override void OnModelCreating(ModelBuilder modelBuilder)
                => Products.ToList();

            protected internal override void OnConfiguring(DbContextOptionsBuilder optionsBuilder)
                => optionsBuilder
                    .UseInMemoryDatabase()
                    .UseInternalServiceProvider(_serviceProvider);
        }

        [Fact]
        public void Context_cannot_be_used_in_OnConfiguring()
        {
            var serviceProvider = new ServiceCollection()
                .AddEntityFrameworkInMemoryDatabase()
                .BuildServiceProvider();

            using (var context = new UseInOnConfiguringContext(serviceProvider))
            {
                Assert.Equal(
                    CoreStrings.RecursiveOnConfiguring,
                    Assert.Throws<InvalidOperationException>(() => context.Products.ToList()).Message);
            }
        }

        private class UseInOnConfiguringContext : DbContext
        {
            private readonly IServiceProvider _serviceProvider;

            public UseInOnConfiguringContext(IServiceProvider serviceProvider)
            {
                _serviceProvider = serviceProvider;
            }

            public DbSet<Product> Products { get; set; }

            protected internal override void OnConfiguring(DbContextOptionsBuilder optionsBuilder)
            {
                optionsBuilder.UseInternalServiceProvider(_serviceProvider);

                Products.ToList();

                base.OnConfiguring(optionsBuilder);
            }
        }

        [Theory]
        [InlineData(false)]
        [InlineData(true)]
        public async Task SaveChanges_calls_DetectChanges_by_default(bool async)
        {
            var provider = InMemoryTestHelpers.Instance.CreateServiceProvider();

            using (var context = new ButTheHedgehogContext(provider))
            {
                Assert.True(context.ChangeTracker.AutoDetectChangesEnabled);

                var product = context.Add(new Product { Id = 1, Name = "Little Hedgehogs" }).Entity;

                if (async)
                {
                    await context.SaveChangesAsync();
                }
                else
                {
                    context.SaveChanges();
                }

                product.Name = "Cracked Cookies";

                if (async)
                {
                    await context.SaveChangesAsync();
                }
                else
                {
                    context.SaveChanges();
                }
            }

            using (var context = new ButTheHedgehogContext(provider))
            {
                Assert.Equal("Cracked Cookies", context.Products.Single().Name);
            }
        }

        [Theory]
        [InlineData(false)]
        [InlineData(true)]
        public async Task Auto_DetectChanges_for_SaveChanges_can_be_switched_off(bool async)
        {
            var provider = InMemoryTestHelpers.Instance.CreateServiceProvider();

            using (var context = new ButTheHedgehogContext(provider))
            {
                context.ChangeTracker.AutoDetectChangesEnabled = false;
                Assert.False(context.ChangeTracker.AutoDetectChangesEnabled);

                var product = context.Add(new Product { Id = 1, Name = "Little Hedgehogs" }).Entity;

                if (async)
                {
                    await context.SaveChangesAsync();
                }
                else
                {
                    context.SaveChanges();
                }

                product.Name = "Cracked Cookies";

                if (async)
                {
                    await context.SaveChangesAsync();
                }
                else
                {
                    context.SaveChanges();
                }
            }

            using (var context = new ButTheHedgehogContext(provider))
            {
                Assert.Equal("Little Hedgehogs", context.Products.Single().Name);
            }
        }

        private class ButTheHedgehogContext : DbContext
        {
            private readonly IServiceProvider _serviceProvider;

            public ButTheHedgehogContext(IServiceProvider serviceProvider)
            {
                _serviceProvider = serviceProvider;
            }

            public DbSet<Product> Products { get; set; }

            protected internal override void OnConfiguring(DbContextOptionsBuilder optionsBuilder)
                => optionsBuilder
                    .UseInMemoryDatabase()
                    .UseInternalServiceProvider(_serviceProvider);
        }

        [Theory]
        [InlineData(false)]
        [InlineData(true)]
        public void Entry_calls_DetectChanges_by_default(bool useGenericOverload)
        {
            using (var context = new ButTheHedgehogContext(InMemoryTestHelpers.Instance.CreateServiceProvider()))
            {
                var entry = context.Attach(new Product { Id = 1, Name = "Little Hedgehogs" });

                entry.Entity.Name = "Cracked Cookies";

                Assert.Equal(EntityState.Unchanged, entry.State);

                if (useGenericOverload)
                {
                    context.Entry(entry.Entity);
                }
                else
                {
                    context.Entry((object)entry.Entity);
                }

                Assert.Equal(EntityState.Modified, entry.State);
            }
        }

        [Theory]
        [InlineData(false)]
        [InlineData(true)]
        public void Auto_DetectChanges_for_Entry_can_be_switched_off(bool useGenericOverload)
        {
            using (var context = new ButTheHedgehogContext(InMemoryTestHelpers.Instance.CreateServiceProvider()))
            {
                context.ChangeTracker.AutoDetectChangesEnabled = false;

                var entry = context.Attach(new Product { Id = 1, Name = "Little Hedgehogs" });

                entry.Entity.Name = "Cracked Cookies";

                Assert.Equal(EntityState.Unchanged, entry.State);

                if (useGenericOverload)
                {
                    context.Entry(entry.Entity);
                }
                else
                {
                    context.Entry((object)entry.Entity);
                }

                Assert.Equal(EntityState.Unchanged, entry.State);
            }
        }

        [Fact]
        public async Task Add_Attach_Remove_Update_do_not_call_DetectChanges()
        {
            var provider = InMemoryTestHelpers.Instance.CreateServiceProvider(new ServiceCollection().AddScoped<IChangeDetector, ChangeDetectorProxy>());
            using (var context = new ButTheHedgehogContext(provider))
            {
                var changeDetector = (ChangeDetectorProxy)context.GetService<IChangeDetector>();

                var id = 1;

                changeDetector.DetectChangesCalled = false;

                context.Add(new Product { Id = id++, Name = "Little Hedgehogs" });
                context.Add((object)new Product { Id = id++, Name = "Little Hedgehogs" });
                context.AddRange(new Product { Id = id++, Name = "Little Hedgehogs" });
                context.AddRange(new Product { Id = id++, Name = "Little Hedgehogs" });
                context.AddRange(new List<Product> { new Product { Id = id++, Name = "Little Hedgehogs" } });
                context.AddRange(new List<object> { new Product { Id = id++, Name = "Little Hedgehogs" } });
                await context.AddAsync(new Product { Id = id++, Name = "Little Hedgehogs" });
                await context.AddAsync((object)new Product { Id = id++, Name = "Little Hedgehogs" });
                await context.AddRangeAsync(new Product { Id = id++, Name = "Little Hedgehogs" });
                await context.AddRangeAsync(new Product { Id = id++, Name = "Little Hedgehogs" });
                await context.AddRangeAsync(new List<Product> { new Product { Id = id++, Name = "Little Hedgehogs" } });
                await context.AddRangeAsync(new List<object> { new Product { Id = id++, Name = "Little Hedgehogs" } });
                context.Attach(new Product { Id = id++, Name = "Little Hedgehogs" });
                context.Attach((object)new Product { Id = id++, Name = "Little Hedgehogs" });
                context.AttachRange(new Product { Id = id++, Name = "Little Hedgehogs" });
                context.AttachRange(new Product { Id = id++, Name = "Little Hedgehogs" });
                context.AttachRange(new List<Product> { new Product { Id = id++, Name = "Little Hedgehogs" } });
                context.AttachRange(new List<object> { new Product { Id = id++, Name = "Little Hedgehogs" } });
                context.Update(new Product { Id = id++, Name = "Little Hedgehogs" });
                context.Update((object)new Product { Id = id++, Name = "Little Hedgehogs" });
                context.UpdateRange(new Product { Id = id++, Name = "Little Hedgehogs" });
                context.UpdateRange(new Product { Id = id++, Name = "Little Hedgehogs" });
                context.UpdateRange(new List<Product> { new Product { Id = id++, Name = "Little Hedgehogs" } });
                context.UpdateRange(new List<object> { new Product { Id = id++, Name = "Little Hedgehogs" } });
                context.Remove(new Product { Id = id++, Name = "Little Hedgehogs" });
                context.Remove((object)new Product { Id = id++, Name = "Little Hedgehogs" });
                context.RemoveRange(new Product { Id = id++, Name = "Little Hedgehogs" });
                context.RemoveRange(new Product { Id = id++, Name = "Little Hedgehogs" });
                context.RemoveRange(new List<Product> { new Product { Id = id++, Name = "Little Hedgehogs" } });
                context.RemoveRange(new List<object> { new Product { Id = id++, Name = "Little Hedgehogs" } });

                Assert.False(changeDetector.DetectChangesCalled);

                context.ChangeTracker.DetectChanges();

                Assert.True(changeDetector.DetectChangesCalled);
            }
        }

        private class ChangeDetectorProxy : ChangeDetector
        {
            public bool DetectChangesCalled { get; set; }

            public override void DetectChanges(InternalEntityEntry entry)
            {
                DetectChangesCalled = true;

                base.DetectChanges(entry);
            }

            public override void DetectChanges(IStateManager stateManager)
            {
                DetectChangesCalled = true;

                base.DetectChanges(stateManager);
            }
        }

        private static Mock<InternalEntityEntry> CreateInternalEntryMock()
        {
            var entityTypeMock = new Mock<EntityType>("Entity", new Model(), ConfigurationSource.Explicit);
            entityTypeMock.Setup(e => e.GetProperties()).Returns(new Property[0]);

            entityTypeMock.Setup(e => e.Counts).Returns(new PropertyCounts(0, 0, 0, 0, 0, 0));

            var internalEntryMock = new Mock<InternalEntityEntry>(
                Mock.Of<IStateManager>(), entityTypeMock.Object);
            return internalEntryMock;
        }

        [Fact]
        public async void It_throws_object_disposed_exception()
        {
            var context = new DbContext(new DbContextOptions<DbContext>());
            context.Dispose();

            // methods (tests all paths)
            Assert.Throws<ObjectDisposedException>(() => context.Add(new object()));
            Assert.Throws<ObjectDisposedException>(() => context.Find(typeof(Random), 77));
            Assert.Throws<ObjectDisposedException>(() => context.Attach(new object()));
            Assert.Throws<ObjectDisposedException>(() => context.Update(new object()));
            Assert.Throws<ObjectDisposedException>(() => context.Remove(new object()));
            Assert.Throws<ObjectDisposedException>(() => context.SaveChanges());
            await Assert.ThrowsAsync<ObjectDisposedException>(() => context.SaveChangesAsync());
            await Assert.ThrowsAsync<ObjectDisposedException>(() => context.AddAsync(new object()));
            await Assert.ThrowsAsync<ObjectDisposedException>(() => context.FindAsync(typeof(Random), 77));

            var methodCount = typeof(DbContext).GetMethods(BindingFlags.Public | BindingFlags.Instance | BindingFlags.DeclaredOnly).Count();
            var expectedMethodCount = 37;
            Assert.True(
                methodCount == expectedMethodCount,
                userMessage: $"Expected {expectedMethodCount} methods on DbContext but found {methodCount}. " +
                             "Update test to ensure all methods throw ObjectDisposedException after dispose.");

            // getters
            Assert.Throws<ObjectDisposedException>(() => context.ChangeTracker);
            Assert.Throws<ObjectDisposedException>(() => context.Model);

            var expectedProperties = new List<string> { "ChangeTracker", "Database", "Model" };

            Assert.True(expectedProperties.SequenceEqual(
                    typeof(DbContext)
                        .GetProperties()
                        .Select(p => p.Name)
                        .OrderBy(s => s)
                        .ToList()),
                userMessage: "Unexpected properties on DbContext. " +
                             "Update test to ensure all getters throw ObjectDisposedException after dispose.");

            Assert.Throws<ObjectDisposedException>(() => ((IInfrastructure<IServiceProvider>)context).Instance);
        }

        [Fact]
        public void It_throws_with_derived_name()
        {
            var context = new EarlyLearningCenter();

            context.Dispose();

            var ex = Assert.Throws<ObjectDisposedException>(() => context.Model);
        }

        [Fact]
        public void It_disposes_scope()
        {
            var fakeServiceProvider = new FakeServiceProvider();
            var context = new DbContext(
                new DbContextOptionsBuilder().UseInternalServiceProvider(fakeServiceProvider).Options);

            var scopeService = Assert.IsType<FakeServiceProvider.FakeServiceScope>(context.GetService<IServiceScopeFactory>().CreateScope());

            Assert.False(scopeService.Disposed);

            context.Dispose();

            Assert.True(scopeService.Disposed);

            Assert.Throws<ObjectDisposedException>(() => ((IInfrastructure<IServiceProvider>)context).Instance);
        }

        public class FakeServiceProvider : IServiceProvider, IDisposable
        {
            private readonly IServiceProvider _realProvider;

            public FakeServiceProvider()
            {
                _realProvider = new ServiceCollection().AddEntityFramework().BuildServiceProvider();
            }

            public bool Disposed { get; set; }

            public void Dispose()
            {
                Disposed = true;
            }

            public object GetService(Type serviceType)
            {
                if (serviceType == typeof(IServiceProvider))
                {
                    return this;
                }
                if (serviceType == typeof(IServiceScopeFactory))
                {
                    return new FakeServiceScopeFactory();
                }
                return _realProvider.GetService(serviceType);
            }

            public class FakeServiceScopeFactory : IServiceScopeFactory
            {
                public static FakeServiceScope Scope { get; } = new FakeServiceScope();
                public IServiceScope CreateScope() => Scope;
            }

            public class FakeServiceScope : IServiceScope
            {
                public bool Disposed { get; set; }
                public IServiceProvider ServiceProvider { get; set; } = new FakeServiceProvider();

                public void Dispose()
                {
                    Disposed = true;
                }
            }
        }

        [Fact]
        public void Adding_entities_with_shadow_keys_should_not_throw()
        {
            using (var context = new NullShadowKeyContext())
            {
                var assembly = new TestAssembly { Name = "Assembly1" };
                var testClass = new TestClass { Assembly = assembly, Name = "Class1" };
                var test = context.Tests.Add(new Test { Class = testClass, Name = "Test1" }).Entity;

                context.SaveChanges();

                ValidateGraph(context, assembly, testClass, test);
            }

            using (var context = new NullShadowKeyContext())
            {
                var test = context.Tests.Single();
                var assembly = context.Assemblies.Single();
                var testClass = context.Classes.Single();

                ValidateGraph(context, assembly, testClass, test);
            }
        }

        private static void ValidateGraph(NullShadowKeyContext context, TestAssembly assembly, TestClass testClass, Test test)
        {
            Assert.Equal(EntityState.Unchanged, context.Entry(assembly).State);
            Assert.Equal("Assembly1", assembly.Name);
            Assert.Same(testClass, test.Class);

            Assert.Equal(EntityState.Unchanged, context.Entry(testClass).State);
            Assert.Equal("Class1", testClass.Name);
            Assert.Equal("Assembly1", context.Entry(testClass).Property("AssemblyName").CurrentValue);
            Assert.Same(test, testClass.Tests.Single());
            Assert.Same(assembly, testClass.Assembly);

            Assert.Equal(EntityState.Unchanged, context.Entry(test).State);
            Assert.Equal("Test1", test.Name);
            Assert.Equal("Assembly1", context.Entry(test).Property("AssemblyName").CurrentValue);
            Assert.Equal("Class1", context.Entry(test).Property("ClassName").CurrentValue);
            Assert.Same(testClass, assembly.Classes.Single());
        }

        private class TestAssembly
        {
            [Key]
            public string Name { get; set; }

            public ICollection<TestClass> Classes { get; } = new List<TestClass>();
        }

        private class TestClass
        {
            public TestAssembly Assembly { get; set; }
            public string Name { get; set; }
            public ICollection<Test> Tests { get; } = new List<Test>();
        }

        private class Test
        {
            public TestClass Class { get; set; }
            public string Name { get; set; }
        }

        private class NullShadowKeyContext : DbContext
        {
            public DbSet<TestAssembly> Assemblies { get; set; }
            public DbSet<TestClass> Classes { get; set; }
            public DbSet<Test> Tests { get; set; }

            protected internal override void OnConfiguring(DbContextOptionsBuilder options)
                => options.UseInMemoryDatabase();

            protected internal override void OnModelCreating(ModelBuilder modelBuilder)
            {
                modelBuilder.Entity<TestClass>(
                    x =>
                        {
                            x.Property<string>("AssemblyName");
                            x.HasKey("AssemblyName", nameof(TestClass.Name));
                            x.HasOne(c => c.Assembly).WithMany(a => a.Classes)
                                .HasForeignKey("AssemblyName");
                        });

                modelBuilder.Entity<Test>(
                    x =>
                        {
                            x.Property<string>("AssemblyName");
                            x.HasKey("AssemblyName", "ClassName", nameof(Test.Name));
                            x.HasOne(t => t.Class).WithMany(c => c.Tests)
                                .HasForeignKey("AssemblyName", "ClassName");
                        });
            }
        }
    }
}<|MERGE_RESOLUTION|>--- conflicted
+++ resolved
@@ -1955,15 +1955,10 @@
 
             var servicesMock = new Mock<IDatabaseProviderServices>();
             servicesMock.Setup(m => m.Database).Returns(database.Object);
-<<<<<<< HEAD
             servicesMock.Setup(m => m.ModelSource).Returns(new Mock<ModelSource>(
                 new DbSetFinder(), new CoreConventionSetBuilder(), new ModelCustomizer(), new ModelCacheKeyFactory(),
                 new CoreModelValidator(new Logger<ModelValidator>(new LoggerFactory())))
             { CallBase = true }.Object);
-=======
-            servicesMock.Setup(m => m.ModelSource).Returns(new Mock<ModelSource>(new DbSetFinder(), new CoreConventionSetBuilder(), new ModelCustomizer(), new ModelCacheKeyFactory())
-                { CallBase = true }.Object);
->>>>>>> b359086c
             servicesMock
                 .Setup(m => m.ModelValidator)
                 .Returns(new NoopModelValidator());
@@ -2006,14 +2001,9 @@
             var servicesMock = new Mock<IDatabaseProviderServices>();
             servicesMock.Setup(m => m.Database).Returns(database.Object);
             servicesMock.Setup(m => m.ValueGeneratorSelector).Returns(valueGenMock.Object);
-<<<<<<< HEAD
             servicesMock.Setup(m => m.ModelSource).Returns(new Mock<ModelSource>(new DbSetFinder(), new CoreConventionSetBuilder(), new ModelCustomizer(), new ModelCacheKeyFactory(),
                 new CoreModelValidator(new Logger<ModelValidator>(new LoggerFactory())))
             { CallBase = true }.Object);
-=======
-            servicesMock.Setup(m => m.ModelSource).Returns(new Mock<ModelSource>(new DbSetFinder(), new CoreConventionSetBuilder(), new ModelCustomizer(), new ModelCacheKeyFactory())
-                { CallBase = true }.Object);
->>>>>>> b359086c
             servicesMock
                 .Setup(m => m.ModelValidator)
                 .Returns(new NoopModelValidator());
@@ -2060,14 +2050,9 @@
             var servicesMock = new Mock<IDatabaseProviderServices>();
             servicesMock.Setup(m => m.Database).Returns(database.Object);
             servicesMock.Setup(m => m.ValueGeneratorSelector).Returns(valueGenMock.Object);
-<<<<<<< HEAD
             servicesMock.Setup(m => m.ModelSource).Returns(new Mock<ModelSource>(new DbSetFinder(), new CoreConventionSetBuilder(), new ModelCustomizer(), new ModelCacheKeyFactory(),
                 new CoreModelValidator(new Logger<ModelValidator>(new LoggerFactory())))
             { CallBase = true }.Object);
-=======
-            servicesMock.Setup(m => m.ModelSource).Returns(new Mock<ModelSource>(new DbSetFinder(), new CoreConventionSetBuilder(), new ModelCustomizer(), new ModelCacheKeyFactory())
-                { CallBase = true }.Object);
->>>>>>> b359086c
             servicesMock
                 .Setup(m => m.ModelValidator)
                 .Returns(new NoopModelValidator());
